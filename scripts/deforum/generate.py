import torch
import PIL #HOTFIXISSUE#33 needed for instruction to generate negative mask. 
from PIL import Image, ImageOps
import requests
import numpy as np
import torchvision.transforms.functional as TF
from pytorch_lightning import seed_everything
import os
from ldm.models.diffusion.plms import PLMSSampler
from ldm.models.diffusion.ddim import DDIMSampler
from k_diffusion.external import CompVisDenoiser
from torch import autocast
from contextlib import nullcontext
from einops import rearrange

from .prompt import get_uc_and_c, parse_weight
from .k_samplers import sampler_fn
from scipy.ndimage import gaussian_filter

from .callback import SamplerCallback

#Webui
import cv2
from .animation import sample_from_cv2, sample_to_cv2
from modules import processing
from modules.shared import opts, sd_model
from modules.processing import process_images, StableDiffusionProcessingTxt2Img
import logging

#MASKARGSEXPANSION 
#Add option to remove noise in relation to masking so that areas which are masked receive less noise
def add_noise(sample: torch.Tensor, noise_amt: float) -> torch.Tensor:
    return sample + torch.randn(sample.shape, device=sample.device) * noise_amt

def load_img(path, shape, use_alpha_as_mask=False):
    # use_alpha_as_mask: Read the alpha channel of the image as the mask image
    if path.startswith('http://') or path.startswith('https://'):
        image = Image.open(requests.get(path, stream=True).raw)
    else:
        image = Image.open(path)

    if use_alpha_as_mask:
        image = image.convert('RGBA')
    else:
        image = image.convert('RGB')

    image = image.resize(shape, resample=Image.LANCZOS)

    mask_image = None
    if use_alpha_as_mask:
        # Split alpha channel into a mask_image
        red, green, blue, alpha = Image.Image.split(image)
        mask_image = alpha.convert('L')
        image = image.convert('RGB')

    return image, mask_image #PIL image for auto's pipeline

def load_mask_latent(mask_input, shape):
    # mask_input (str or PIL Image.Image): Path to the mask image or a PIL Image object
    # shape (list-like len(4)): shape of the image to match, usually latent_image.shape
    
    if isinstance(mask_input, str): # mask input is probably a file name
        if mask_input.startswith('http://') or mask_input.startswith('https://'):
            mask_image = Image.open(requests.get(mask_input, stream=True).raw).convert('RGBA')
        else:
            mask_image = Image.open(mask_input).convert('RGBA')
    elif isinstance(mask_input, Image.Image):
        mask_image = mask_input
    else:
        raise Exception("mask_input must be a PIL image or a file name")

    mask_w_h = (shape[-1], shape[-2])
    mask = mask_image.resize(mask_w_h, resample=Image.LANCZOS)
    mask = mask.convert("L")
    return mask

def prepare_mask(mask_input, mask_shape, mask_brightness_adjust=1.0, mask_contrast_adjust=1.0, invert_mask=False):
    # mask_input (str or PIL Image.Image): Path to the mask image or a PIL Image object
    # shape (list-like len(4)): shape of the image to match, usually latent_image.shape
    # mask_brightness_adjust (non-negative float): amount to adjust brightness of the iamge, 
    #     0 is black, 1 is no adjustment, >1 is brighter
    # mask_contrast_adjust (non-negative float): amount to adjust contrast of the image, 
    #     0 is a flat grey image, 1 is no adjustment, >1 is more contrast
    
    mask = load_mask_latent(mask_input, mask_shape)

    # Mask brightness/contrast adjustments
    if mask_brightness_adjust != 1:
        mask = TF.adjust_brightness(mask, mask_brightness_adjust)
    if mask_contrast_adjust != 1:
        mask = TF.adjust_contrast(mask, mask_contrast_adjust)

    if invert_mask:
        mask = PIL.ImageOps.invert(mask)
    
    return mask
    
def generate(args, root, frame = 0, return_sample=False):
    import re
    assert args.prompt is not None
    
    # Evaluate prompt math!
    
    math_parser = re.compile("""
            (?P<weight>(
            `[\S\s]*?`# a math function wrapped in `-characters
            ))
            """, re.VERBOSE)
    
    parsed_prompt = re.sub(math_parser, lambda m: str(parse_weight(m, frame)), args.prompt)
    
    # Setup the pipeline
    p = root.p
    
    os.makedirs(args.outdir, exist_ok=True)
    p.batch_size = args.n_samples
    p.width = args.W
    p.height = args.H
    p.seed = args.seed
    p.subseed=args.subseed
    p.subseed_strength=args.subseed_strength
    p.do_not_save_samples = not args.save_sample_per_step
    p.do_not_save_grid = not args.make_grid
    p.sd_model=sd_model
    p.sampler_index = int(args.sampler)
    p.mask_blur = args.mask_overlay_blur
    p.extra_generation_params["Mask blur"] = args.mask_overlay_blur
    p.n_iter = 1
    p.steps = args.steps
    p.denoising_strength = 1 - args.strength
    p.cfg_scale = args.scale

    # FIXME better color corrections as match histograms doesn't seem to be fully working
    if root.color_corrections is not None:
        p.color_corrections = root.color_corrections
    p.outpath_samples = root.outpath_samples
    p.outpath_grids = root.outpath_samples
    
    prompt_split = parsed_prompt.split("--neg")
    if len(prompt_split) > 1:
        p.prompt, p.negative_prompt = parsed_prompt.split("--neg") #TODO: add --neg to vanilla Deforum for compat
        print(f'Positive prompt:{p.prompt}')
        print(f'Negative prompt:{p.negative_prompt}')
    else:
        p.prompt = prompt_split[0]
        print(f'Positive prompt:{p.prompt}')
        p.negative_prompt = ""
    
    if not args.use_init and args.strength > 0 and args.strength_0_no_init:
        print("\nNo init image, but strength > 0. Strength has been auto set to 0, since use_init is False.")
        print("If you want to force strength > 0 with no init, please set strength_0_no_init to False.\n")
        args.strength = 0
    mask_image = None
    init_image = None
    
    processed = None
    
    if args.init_sample is not None:
        open_cv_image = sample_to_cv2(args.init_sample)
        img = cv2.cvtColor(open_cv_image, cv2.COLOR_BGR2RGB)
        init_image = Image.fromarray(img)
    elif args.use_init and args.init_image != None and args.init_image != '':
        init_image, mask_image = load_img(args.init_image, 
                                          shape=(args.W, args.H),  
                                          use_alpha_as_mask=args.use_alpha_as_mask)
    else:
        # sometimes my genius... is almost frightening
        p_txt = StableDiffusionProcessingTxt2Img(
                sd_model=sd_model,
                outpath_samples=p.outpath_samples,
                outpath_grids=p.outpath_samples,
                prompt=p.prompt,
                styles=p.styles,
                negative_prompt=p.negative_prompt,
                seed=p.seed,
                subseed=p.subseed,
                subseed_strength=p.subseed_strength,
                seed_resize_from_h=p.seed_resize_from_h,
                seed_resize_from_w=p.seed_resize_from_w,
                seed_enable_extras=None,
                sampler_index=p.sampler_index,
                batch_size=p.batch_size,
                n_iter=p.n_iter,
                steps=p.steps,
                cfg_scale=p.cfg_scale,
                width=p.width,
                height=p.height,
                restore_faces=p.restore_faces,
                tiling=p.tiling,
                enable_hr=None,
                denoising_strength=None,#for initial image
            )
        processed = processing.process_images(p_txt)
    
    if processed is None:
        # Mask functions
        if args.use_mask:
            assert args.mask_file is not None or mask_image is not None, "use_mask==True: An mask image is required for a mask. Please enter a mask_file or use an init image with an alpha channel"
            assert args.use_init, "use_mask==True: use_init is required for a mask"
            mask = prepare_mask(args.mask_file if mask_image is None else mask_image, 
                                (args.W, args.H), 
                                args.mask_contrast_adjust, 
                                args.mask_brightness_adjust, 
                                args.invert_mask)
                                
            p.inpainting_fill = args.fill # need to come up with better name. 
            p.inpaint_full_res= args.full_res_mask 
            p.inpaint_full_res_padding = args.full_res_mask_padding 

            #if (torch.all(mask == 0) or torch.all(mask == 1)) and args.use_alpha_as_mask:
            #    raise Warning("use_alpha_as_mask==True: Using the alpha channel from the init image as a mask, but the alpha channel is blank.")
            
            #mask = repeat(mask, '1 ... -> b ...', b=batch_size)
        else:
            mask = None

        assert not ( (args.use_mask and args.overlay_mask) and (args.init_sample is None and init_image is None)), "Need an init image when use_mask == True and overlay_mask == True"
        
        p.init_images = [init_image]
<<<<<<< HEAD
        
        # there may be more functionality that is availabe in other forms of masking such as latent space masking, however the issue #33 specified video mask not working.
        # consequent issues found both image and video masking were not working.
        # p.mask = mask # what was being returned is an Image, take the image_mask pathway to masking =). 
        p.image_mask = mask #HOTFIXISSUE#33

        print(f"seed={p.seed}; subseed={p.subseed}; subseed_strength={p.subseed_strength}; denoising_strength={p.denoising_strength}; steps={p.steps}; cfg_scale={p.cfg_scale}")
=======
        p.image_mask = mask

>>>>>>> a9c1a472
        processed = processing.process_images(p)
    
    if root.initial_info == None:
        root.initial_seed = processed.seed
        root.initial_info = processed.info
    
    if root.first_frame == None:
        root.first_frame = processed.images[0]
        if opts.img2img_color_correction:
            root.color_corrections = [processing.setup_color_correction(root.first_frame)] 
    
    if return_sample:
        pil_image = processed.images[0].convert('RGB') 
        open_cv_image = np.array(pil_image) 
        # Convert RGB to BGR 
        open_cv_image = open_cv_image[:, :, ::-1].copy() 
        image = sample_from_cv2(open_cv_image)
        results = [image, processed.images[0]]
    else:
        results = [processed.images[0]]
    
    return results<|MERGE_RESOLUTION|>--- conflicted
+++ resolved
@@ -217,18 +217,9 @@
         assert not ( (args.use_mask and args.overlay_mask) and (args.init_sample is None and init_image is None)), "Need an init image when use_mask == True and overlay_mask == True"
         
         p.init_images = [init_image]
-<<<<<<< HEAD
-        
-        # there may be more functionality that is availabe in other forms of masking such as latent space masking, however the issue #33 specified video mask not working.
-        # consequent issues found both image and video masking were not working.
-        # p.mask = mask # what was being returned is an Image, take the image_mask pathway to masking =). 
-        p.image_mask = mask #HOTFIXISSUE#33
+        p.image_mask = mask
 
         print(f"seed={p.seed}; subseed={p.subseed}; subseed_strength={p.subseed_strength}; denoising_strength={p.denoising_strength}; steps={p.steps}; cfg_scale={p.cfg_scale}")
-=======
-        p.image_mask = mask
-
->>>>>>> a9c1a472
         processed = processing.process_images(p)
     
     if root.initial_info == None:
