import torch
import PIL #HOTFIXISSUE#33 needed for instruction to generate negative mask. 
from PIL import Image, ImageOps
import requests
import numpy as np
import torchvision.transforms.functional as TF
from pytorch_lightning import seed_everything
import os
from ldm.models.diffusion.plms import PLMSSampler
from ldm.models.diffusion.ddim import DDIMSampler
from k_diffusion.external import CompVisDenoiser
from torch import autocast
from contextlib import nullcontext
from einops import rearrange

from .prompt import get_uc_and_c, parse_weight
from .k_samplers import sampler_fn
from scipy.ndimage import gaussian_filter

from .callback import SamplerCallback

#Webui
import cv2
from .animation import sample_from_cv2, sample_to_cv2
from modules import processing
from modules.shared import opts, sd_model
from modules.processing import process_images, StableDiffusionProcessingTxt2Img
import logging

#MASKARGSEXPANSION 
#Add option to remove noise in relation to masking so that areas which are masked receive less noise
def add_noise(sample: torch.Tensor, noise_amt: float) -> torch.Tensor:
    return sample + torch.randn(sample.shape, device=sample.device) * noise_amt

def load_img(path, shape, use_alpha_as_mask=False):
    # use_alpha_as_mask: Read the alpha channel of the image as the mask image
    if path.startswith('http://') or path.startswith('https://'):
        image = Image.open(requests.get(path, stream=True).raw)
    else:
        image = Image.open(path)

    if use_alpha_as_mask:
        image = image.convert('RGBA')
    else:
        image = image.convert('RGB')

    image = image.resize(shape, resample=Image.LANCZOS)

    mask_image = None
    if use_alpha_as_mask:
        # Split alpha channel into a mask_image
        red, green, blue, alpha = Image.Image.split(image)
        mask_image = alpha.convert('L')
        image = image.convert('RGB')

    return image, mask_image #PIL image for auto's pipeline

def load_mask_latent(mask_input, shape):
    # mask_input (str or PIL Image.Image): Path to the mask image or a PIL Image object
    # shape (list-like len(4)): shape of the image to match, usually latent_image.shape
    
    if isinstance(mask_input, str): # mask input is probably a file name
        if mask_input.startswith('http://') or mask_input.startswith('https://'):
            mask_image = Image.open(requests.get(mask_input, stream=True).raw).convert('RGBA')
        else:
            mask_image = Image.open(mask_input).convert('RGBA')
    elif isinstance(mask_input, Image.Image):
        mask_image = mask_input
    else:
        raise Exception("mask_input must be a PIL image or a file name")

    mask_w_h = (shape[-1], shape[-2])
    mask = mask_image.resize(mask_w_h, resample=Image.LANCZOS)
    mask = mask.convert("L")
    return mask

def prepare_mask(mask_input, mask_shape, mask_brightness_adjust=1.0, mask_contrast_adjust=1.0, invert_mask=False):
    # mask_input (str or PIL Image.Image): Path to the mask image or a PIL Image object
    # shape (list-like len(4)): shape of the image to match, usually latent_image.shape
    # mask_brightness_adjust (non-negative float): amount to adjust brightness of the iamge, 
    #     0 is black, 1 is no adjustment, >1 is brighter
    # mask_contrast_adjust (non-negative float): amount to adjust contrast of the image, 
    #     0 is a flat grey image, 1 is no adjustment, >1 is more contrast
    
    mask = load_mask_latent(mask_input, mask_shape)

    # Mask brightness/contrast adjustments
    if mask_brightness_adjust != 1:
        mask = TF.adjust_brightness(mask, mask_brightness_adjust)
    if mask_contrast_adjust != 1:
        mask = TF.adjust_contrast(mask, mask_contrast_adjust)

    if invert_mask:
        mask = PIL.ImageOps.invert(mask)
    
    return mask
    
def generate(args, anim_args, root, frame = 0, return_sample=False):
    import re
    assert args.prompt is not None
    
    # Evaluate prompt math!
    
    math_parser = re.compile("""
            (?P<weight>(
            `[\S\s]*?`# a math function wrapped in `-characters
            ))
            """, re.VERBOSE)
    
    parsed_prompt = re.sub(math_parser, lambda m: str(parse_weight(m, frame)), args.prompt)
    
    # Setup the pipeline
    p = root.p
    
    os.makedirs(args.outdir, exist_ok=True)
    p.batch_size = args.n_samples
    p.width = args.W
    p.height = args.H
    p.seed = args.seed
    p.subseed=args.subseed
    p.subseed_strength=args.subseed_strength
    p.do_not_save_samples = not args.save_sample_per_step
    p.do_not_save_grid = not args.make_grid
    p.sd_model=sd_model
    p.sampler_name = args.sampler
    p.mask_blur = args.mask_overlay_blur
    p.extra_generation_params["Mask blur"] = args.mask_overlay_blur
    p.n_iter = 1
    p.steps = args.steps
    p.denoising_strength = 1 - args.strength
    p.cfg_scale = args.scale
    p.seed_enable_extras = args.seed_enable_extras

    # FIXME better color corrections as match histograms doesn't seem to be fully working
    if root.color_corrections is not None:
        p.color_corrections = root.color_corrections
    p.outpath_samples = root.outpath_samples
    p.outpath_grids = root.outpath_samples
    
    prompt_split = parsed_prompt.split("--neg")
    if len(prompt_split) > 1:
        p.prompt, p.negative_prompt = parsed_prompt.split("--neg") #TODO: add --neg to vanilla Deforum for compat
        print(f'Positive prompt:{p.prompt}')
        print(f'Negative prompt:{p.negative_prompt}')
    else:
        p.prompt = prompt_split[0]
        print(f'Positive prompt:{p.prompt}')
        p.negative_prompt = ""
    
    if not args.use_init and args.strength > 0 and args.strength_0_no_init:
        print("\nNo init image, but strength > 0. Strength has been auto set to 0, since use_init is False.")
        print("If you want to force strength > 0 with no init, please set strength_0_no_init to False.\n")
        args.strength = 0
    mask_image = None
    init_image = None
    
    processed = None
    
    if args.init_sample is not None:
        open_cv_image = sample_to_cv2(args.init_sample)
        img = cv2.cvtColor(open_cv_image, cv2.COLOR_BGR2RGB)
        init_image = Image.fromarray(img)
    elif args.use_init and args.init_image != None and args.init_image != '':
        init_image, mask_image = load_img(args.init_image, 
                                          shape=(args.W, args.H),  
                                          use_alpha_as_mask=args.use_alpha_as_mask)
    else:
        print(f"Not using an init image (doing pure txt2img) - seed:{p.seed}; subseed:{p.subseed}; subseed_strength:{p.subseed_strength}; cfg_scale:{p.cfg_scale}; steps:{p.steps}")
        p_txt = StableDiffusionProcessingTxt2Img(
                sd_model=sd_model,
                outpath_samples=p.outpath_samples,
                outpath_grids=p.outpath_samples,
                prompt=p.prompt,
                styles=p.styles,
                negative_prompt=p.negative_prompt,
                seed=p.seed,
                subseed=p.subseed,
                subseed_strength=p.subseed_strength,
                seed_resize_from_h=p.seed_resize_from_h,
                seed_resize_from_w=p.seed_resize_from_w,
                seed_enable_extras=p.seed_enable_extras,
                sampler_name=p.sampler_name,
                batch_size=p.batch_size,
                n_iter=p.n_iter,
                steps=p.steps,
                cfg_scale=p.cfg_scale,
                width=p.width,
                height=p.height,
                restore_faces=p.restore_faces,
                tiling=p.tiling,
                enable_hr=None,
                denoising_strength=None,
            )
        processed = processing.process_images(p_txt)
    
    if processed is None:
        # Mask functions
        if args.use_mask:
            assert args.mask_file is not None or mask_image is not None, "use_mask==True: An mask image is required for a mask. Please enter a mask_file or use an init image with an alpha channel"
            assert args.use_init, "use_mask==True: use_init is required for a mask"
            mask = prepare_mask(args.mask_file if mask_image is None else mask_image, 
                                (args.W, args.H), 
                                args.mask_contrast_adjust, 
                                args.mask_brightness_adjust, 
                                args.invert_mask)
                                
            p.inpainting_fill = args.fill # need to come up with better name. 
            p.inpaint_full_res= args.full_res_mask 
            p.inpaint_full_res_padding = args.full_res_mask_padding 

            #if (torch.all(mask == 0) or torch.all(mask == 1)) and args.use_alpha_as_mask:
            #    raise Warning("use_alpha_as_mask==True: Using the alpha channel from the init image as a mask, but the alpha channel is blank.")
            
            #mask = repeat(mask, '1 ... -> b ...', b=batch_size)
        else:
            mask = None

        assert not ( (args.use_mask and args.overlay_mask) and (args.init_sample is None and init_image is None)), "Need an init image when use_mask == True and overlay_mask == True"
        
        p.init_images = [init_image]
        p.image_mask = mask

        print(f"seed={p.seed}; subseed={p.subseed}; subseed_strength={p.subseed_strength}; denoising_strength={p.denoising_strength}; steps={p.steps}; cfg_scale={p.cfg_scale}")
        processed = processing.process_images(p)
    
    if root.initial_info == None:
        root.initial_seed = processed.seed
        root.initial_info = processed.info
    
    if root.first_frame == None:
        root.first_frame = processed.images[0]
<<<<<<< HEAD
        if opts.img2img_color_correction:
            root.color_corrections = [processing.setup_color_correction(root.first_frame)] 
=======
        ### TODO: put the correct arg here.
        if anim_args.histogram_matching:
            root.color_corrections = [processing.setup_color_correction(root.first_frame)]
>>>>>>> c5e8cf62
    
    if return_sample:
        pil_image = processed.images[0].convert('RGB') 
        open_cv_image = np.array(pil_image) 
        # Convert RGB to BGR 
        open_cv_image = open_cv_image[:, :, ::-1].copy() 
        image = sample_from_cv2(open_cv_image)
        results = [image, processed.images[0]]
    else:
        results = [processed.images[0]]
    
    return results<|MERGE_RESOLUTION|>--- conflicted
+++ resolved
@@ -229,14 +229,9 @@
     
     if root.first_frame == None:
         root.first_frame = processed.images[0]
-<<<<<<< HEAD
-        if opts.img2img_color_correction:
-            root.color_corrections = [processing.setup_color_correction(root.first_frame)] 
-=======
         ### TODO: put the correct arg here.
         if anim_args.histogram_matching:
             root.color_corrections = [processing.setup_color_correction(root.first_frame)]
->>>>>>> c5e8cf62
     
     if return_sample:
         pil_image = processed.images[0].convert('RGB') 
