--- conflicted
+++ resolved
@@ -270,25 +270,11 @@
     if method == "RAFT":
         if raft_model is None:
             raise Exception("RAFT Model not provided to get_flow_from_images function, cannot continue.")
-<<<<<<< HEAD
         return get_flow_from_images_RAFT(i1, i2, raft_model)
     elif method == "DIS Medium":
         return get_flow_from_images_DIS(i1, i2, 'medium', prev_flow)
     elif method == "DIS Fine":
         return get_flow_from_images_DIS(i1, i2, 'fine', prev_flow)
-=======
-        r = get_flow_from_images_RAFT(i1, i2, raft_model)       
-    elif method =="DIS Medium":
-        r = get_flow_from_images_DIS(i1, i2, 'medium', prev_flow)
-    elif method =="DIS Fast": # Unused
-        r = get_flow_from_images_DIS(i1, i2, 'fast', prev_flow)
-    elif method =="DIS UltraFast": # Unused
-        r = get_flow_from_images_DIS(i1, i2, 'ultrafast', prev_flow)
-    elif method =="DIS Slow": # Unused
-        r = get_flow_from_images_DIS(i1, i2, 'slow', prev_flow)
-    elif method =="DIS Fine":
-        r = get_flow_from_images_DIS(i1, i2, 'fine', prev_flow)
->>>>>>> 8676357f
     elif method == "DenseRLOF": # Unused - requires running opencv-contrib-python (full opencv) INSTEAD of opencv-python
         return get_flow_from_images_Dense_RLOF(i1, i2, prev_flow)
     elif method == "SF": # Unused - requires running opencv-contrib-python (full opencv) INSTEAD of opencv-python
@@ -301,6 +287,7 @@
         return get_flow_from_images_PCAFlow(i1, i2, prev_flow)
     elif method == "Farneback": # Farneback Normal:
         return get_flow_from_images_Farneback(i1, i2, prev_flow)
+    # if we reached this point, something went wrong. raise an error:
     raise RuntimeError(f"Invald flow method name: '{method}'")
 
 def get_flow_from_images_RAFT(i1, i2, raft_model):
