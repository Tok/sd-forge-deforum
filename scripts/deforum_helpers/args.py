--- conflicted
+++ resolved
@@ -857,15 +857,11 @@
                     ).replace("\n", "").replace(" ", "").split(',')
 parseq_args_names = str(r'''parseq_manifest, parseq_use_deltas'''
                     ).replace("\n", "").replace(" ", "").split(',')
-<<<<<<< HEAD
-html_count = 44
-=======
 loop_args_names = str(r'''use_looper, init_images, image_strength_schedule, blendFactorMax, blendFactorSlope, 
                           tweening_frames_schedule, color_correction_factor'''
                     ).replace("\n", "").replace(" ", "").split(',')
                     
-html_count = 43
->>>>>>> 283c8dfb
+html_count = 44
 
 
 html_trash = [f"i{n}" for n in range(1, html_count+1)]
