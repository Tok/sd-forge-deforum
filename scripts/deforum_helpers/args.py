from modules.shared import cmd_opts
from modules.processing import get_fixed_seed
from modules.ui_components import FormRow
import modules.shared as sh
import modules.paths as ph
import os
from .frame_interpolation import set_interp_out_fps, gradio_f_interp_get_fps_and_fcount, process_interp_vid_upload_logic, process_interp_pics_upload_logic
from .upscaling import process_ncnn_upscale_vid_upload_logic
from .vid2depth import process_depth_vid_upload_logic
from .video_audio_utilities import find_ffmpeg_binary, ffmpeg_stitch_video, direct_stitch_vid_from_frames, get_quick_vid_info, extract_number
from .gradio_funcs import *
from .general_utils import get_os, get_deforum_version
from .deforum_controlnet import setup_controlnet_ui, controlnet_component_names, controlnet_infotext
# controlnet_component_names, setup_controlnet_ui
import tempfile
        
def Root():
    device = sh.device
    models_path = ph.models_path + '/Deforum'
    half_precision = not cmd_opts.no_half
    mask_preset_names = ['everywhere','video_mask']
    p = None
    frames_cache = []
    initial_seed = None
    initial_info = None
    first_frame = None
    outpath_samples = ""
    animation_prompts = None
    color_corrections = None 
    initial_clipskip = None
    current_user_os = get_os()
    tmp_deforum_run_duplicated_folder = os.path.join(tempfile.gettempdir(), 'tmp_run_deforum')
    return locals()

def DeforumAnimArgs():
    animation_mode = '2D' # ['None', '2D', '3D', 'Video Input', 'Interpolation']
    max_frames = 120 
    border = 'replicate' # ['wrap', 'replicate']
    angle = "0:(0)"
    zoom = "0:(1.0025+0.002*sin(1.25*3.14*t/30))"
    translation_x = "0:(0)"
    translation_y = "0:(0)"
    translation_z = "0:(1.75)"
    transform_center_x = "0:(0.5)"
    transform_center_y = "0:(0.5)"
    rotation_3d_x = "0:(0)"
    rotation_3d_y = "0:(0)"
    rotation_3d_z = "0:(0)"
    enable_perspective_flip = False 
    perspective_flip_theta = "0:(0)"
    perspective_flip_phi = "0:(0)"
    perspective_flip_gamma = "0:(0)"
    perspective_flip_fv = "0:(53)"
    noise_schedule = "0: (0.065)"
    strength_schedule = "0: (0.65)"
    contrast_schedule = "0: (1.0)"
    cfg_scale_schedule = "0: (7)"
    enable_steps_scheduling = False
    steps_schedule = "0: (25)"
    fov_schedule = "0: (70)"
    aspect_ratio_schedule = "0: (1)"
    near_schedule = "0: (200)"
    far_schedule = "0: (10000)"
    seed_schedule = '0:(s), 1:(-1), "max_f-2":(-1), "max_f-1":(s)'
    pix2pix_img_cfg_scale = "1.5"
    pix2pix_img_cfg_scale_schedule = "0:(1.5)"
    enable_subseed_scheduling = False
    subseed_schedule = "0:(1)"
    subseed_strength_schedule = "0:(0)"
    # Sampler Scheduling
    enable_sampler_scheduling = False 
    sampler_schedule = '0: ("Euler a")'
    # Composable mask scheduling
    use_noise_mask = False
    mask_schedule = '0: ("{video_mask}")'
    noise_mask_schedule = '0: ("{video_mask}")'
    # Checkpoint Scheduling
    enable_checkpoint_scheduling = False
    checkpoint_schedule = '0: ("model1.ckpt"), 100: ("model2.ckpt")'
    # CLIP skip Scheduling
    enable_clipskip_scheduling = False 
    clipskip_schedule = '0: (2)'
    # Noise Multiplier Scheduling
    enable_noise_multiplier_scheduling = True
    noise_multiplier_schedule = '0: (1.05)'
    # Anti-blur
    amount_schedule = "0: (0.1)"
    kernel_schedule = "0: (5)"
    sigma_schedule = "0: (1.0)"
    threshold_schedule = "0: (0.0)"
    # Hybrid video
    hybrid_comp_alpha_schedule = "0:(1)" 
    hybrid_comp_mask_blend_alpha_schedule = "0:(0.5)" 
    hybrid_comp_mask_contrast_schedule = "0:(1)" 
    hybrid_comp_mask_auto_contrast_cutoff_high_schedule =  "0:(100)" 
    hybrid_comp_mask_auto_contrast_cutoff_low_schedule =  "0:(0)" 
    #Coherence
<<<<<<< HEAD
    color_coherence = 'LAB' #['None', 'HSV', 'LAB', 'RGB', 'Video Input'] {type:'string'}
=======
    color_coherence = 'Match Frame 0 LAB' #['None', 'Match Frame 0 HSV', 'Match Frame 0 LAB', 'Match Frame 0 RGB', 'Video Input', 'Image'] {type:'string'}
    color_coherence_image_path = ""
>>>>>>> b343ec0c
    color_coherence_video_every_N_frames = 1
    color_force_grayscale = False 
    diffusion_cadence = '2' #['1','2','3','4','5','6','7','8']
    optical_flow_cadence = False
    #**Noise settings:**
    noise_type = 'perlin' # ['uniform', 'perlin']
    # Perlin params
    perlin_w = 8 
    perlin_h = 8 
    perlin_octaves = 4 
    perlin_persistence = 0.5 
    #**3D Depth Warping:**
    use_depth_warping = True 
    midas_weight = 0.2 
    padding_mode = 'border' # ['border', 'reflection', 'zeros'] 
    sampling_mode = 'bicubic' # ['bicubic', 'bilinear', 'nearest']
    save_depth_maps = False 
    #**Video Input:**
    video_init_path ='https://deforum.github.io/a1/V1.mp4' 
    extract_nth_frame = 1
    extract_from_frame = 0 
    extract_to_frame = -1  # minus 1 for unlimited frames
    overwrite_extracted_frames = True 
    use_mask_video = False 
    video_mask_path ='https://deforum.github.io/a1/VM1.mp4'
    #**Hybrid Video for 2D/3D Animation Mode:**
    hybrid_generate_inputframes = False 
    hybrid_generate_human_masks = "None" #['None','PNGs','Video', 'Both']
    hybrid_use_first_frame_as_init_image = True 
    hybrid_motion = "None" #['None','Optical Flow','Perspective','Affine']
    hybrid_motion_use_prev_img = False 
    hybrid_flow_method = "Farneback" #['DIS Medium','Farneback']
    hybrid_composite = False 
    hybrid_comp_mask_type = "None" #['None', 'Depth', 'Video Depth', 'Blend', 'Difference']
    hybrid_comp_mask_inverse = False 
    hybrid_comp_mask_equalize = "None" # ['None','Before','After','Both']
    hybrid_comp_mask_auto_contrast = False 
    hybrid_comp_save_extra_frames = False 
    #**Resume Animation:**
    resume_from_timestring = False 
    resume_timestring = "20230129210106" 

    return locals()
    
def DeforumAnimPrompts():
    return r"""{
    "0": "tiny cute swamp bunny, highly detailed, intricate, ultra hd, sharp photo, crepuscular rays, in focus, by tomasz alen kopera",
    "30": "anthropomorphic clean cat, surrounded by fractals, epic angle and pose, symmetrical, 3d, depth of field, ruan jia and fenghua zhong",
    "60": "a beautiful coconut --neg photo, realistic",
    "90": "a beautiful durian, trending on Artstation"
}
    """

def DeforumArgs():
    #**Image Settings**
    W = 512 #
    H = 512 #
    W, H = map(lambda x: x - x % 64, (W, H))  # resize to integer multiple of 64

    #**Webui stuff**
    tiling = False
    restore_faces = False
    seed_enable_extras = False
    subseed = -1
    subseed_strength = 0
    seed_resize_from_w = 0
    seed_resize_from_h = 0
    
    #**Sampling Settings**
    seed = -1 #
    sampler = 'euler_ancestral' # ["klms","dpm2","dpm2_ancestral","heun","euler","euler_ancestral","plms", "ddim"]
    steps = 25 #
    scale = 7 #
    ddim_eta = 0.0 #
    dynamic_threshold = None
    static_threshold = None

    #**Save & Display Settings**
    save_samples = True 
    save_settings = True 
    display_samples = True 
    save_sample_per_step = False 
    show_sample_per_step = False 

    #**Prompt Settings**
    prompt_weighting = False 
    normalize_prompt_weights = True 
    log_weighted_subprompts = False 

    #**Batch Settings**
    n_batch = 1 #
    batch_name = "Deforum" 
    filename_format = "{timestring}_{index}_{prompt}.png" # ["{timestring}_{index}_{seed}.png","{timestring}_{index}_{prompt}.png"]
    seed_behavior = "iter" # ["iter","fixed","random","ladder","alternate","schedule"]
    seed_iter_N = 1
    outdir = ""

    #**Init Settings**
    use_init = False 
    strength = 0.8
    strength_0_no_init = True # Set the strength to 0 automatically when no init image is used
    init_image = "https://deforum.github.io/a1/I1.png" 
    # Whiter areas of the mask are areas that change more
    use_mask = False 
    use_alpha_as_mask = False # use the alpha channel of the init image as the mask
    mask_file = "https://deforum.github.io/a1/M1.jpg" 
    invert_mask = False 
    # Adjust mask image, 1.0 is no adjustment. Should be positive numbers.
    mask_contrast_adjust = 1.0  
    mask_brightness_adjust = 1.0  
    # Overlay the masked image at the end of the generation so it does not get degraded by encoding and decoding
    overlay_mask = True 
    # Blur edges of final overlay mask, if used. Minimum = 0 (no blur)
    mask_overlay_blur = 4

    fill = 1 #MASKARGSEXPANSION Todo : Rename and convert to same formatting as used in img2img masked content
    full_res_mask = True
    full_res_mask_padding = 4
    reroll_blank_frames = 'reroll' # reroll, interrupt, or ignore

    n_samples = 1 # doesnt do anything
    precision = 'autocast' 
    C = 4
    f = 8

    prompt = ""
    timestring = ""
    init_latent = None
    init_sample = None
    init_c = None
    mask_image = None
    noise_mask = None
    seed_internal = 0

    return locals()

def keyframeExamples():
    return '''{
    "0": "https://deforum.github.io/a1/Gi1.png",
    "max_f/4-5": "https://deforum.github.io/a1/Gi2.png",
    "max_f/2-10": "https://deforum.github.io/a1/Gi3.png",
    "3*max_f/4-15": "https://deforum.github.io/a1/Gi4.jpg",
    "max_f-20": "https://deforum.github.io/a1/Gi1.png"
}'''

def LoopArgs():
    use_looper = False
    init_images = keyframeExamples()
    image_strength_schedule = "0:(0.75)"
    blendFactorMax = "0:(0.35)"
    blendFactorSlope = "0:(0.25)"
    tweening_frames_schedule = "0:(20)"
    color_correction_factor = "0:(0.075)"
    return locals()

def ParseqArgs():
    parseq_manifest = None
    parseq_use_deltas = True
    return locals()
    
def DeforumOutputArgs():
    skip_video_creation = False
    fps = 15 
    make_gif = False
    delete_imgs = False # True will delete all imgs after a successful mp4 creation
    image_path = "C:/SD/20230124234916_%09d.png" 
    mp4_path = "testvidmanualsettings.mp4" 
    ffmpeg_location = find_ffmpeg_binary()
    ffmpeg_crf = '17'
    ffmpeg_preset = 'slow'
    add_soundtrack = 'None' # ["File","Init Video"]
    soundtrack_path = "https://deforum.github.io/a1/A1.mp3"
    # End-Run upscaling
    r_upscale_video = False
    r_upscale_factor = 'x2' # ['2x', 'x3', 'x4']
    r_upscale_model = 'realesr-animevideov3' # 'realesr-animevideov3' (default of realesrgan engine, does 2-4x), the rest do only 4x: 'realesrgan-x4plus', 'realesrgan-x4plus-anime'
    r_upscale_keep_imgs = True
    
    render_steps = False
    path_name_modifier = "x0_pred" #["x0_pred","x"]
    store_frames_in_ram = False
    #**Interpolate Video Settings**
    frame_interpolation_engine = "None" # ["None", "RIFE v4.6", "FILM"]
    frame_interpolation_x_amount = 2 # [2 to 1000 depends on the engine]
    frame_interpolation_slow_mo_enabled = False
    frame_interpolation_slow_mo_amount = 2 #[2 to 10]
    frame_interpolation_keep_imgs = False
    return locals()
    
import gradio as gr
import time
from types import SimpleNamespace

i1_store_backup = f"<p style=\"text-align:center;font-weight:bold;margin-bottom:0em\">Deforum extension for auto1111 — version 2.3b | Git commit: {get_deforum_version()}</p>"
i1_store = i1_store_backup

mask_fill_choices=['fill', 'original', 'latent noise', 'latent nothing']

def setup_deforum_setting_dictionary(self, is_img2img, is_extension = True):
    d = SimpleNamespace(**DeforumArgs()) #default args
    da = SimpleNamespace(**DeforumAnimArgs()) #default anim args
    dp = SimpleNamespace(**ParseqArgs()) #default parseq ars
    dv = SimpleNamespace(**DeforumOutputArgs()) #default video args
    dr = SimpleNamespace(**Root()) # ROOT args
    dloopArgs = SimpleNamespace(**LoopArgs())
    if not is_extension:
        with gr.Row(variant='compact'):
            btn = gr.Button("Click here after the generation to show the video")
        with gr.Row(variant='compact'):
            i1 = gr.HTML(i1_store, elem_id='deforum_header')
    else:
        btn = i1 = gr.HTML("")
       
    # MAIN (TOP) EXTENSION INFO ACCORD
    with gr.Accordion("Info, Links and Help", open=False, elem_id='main_top_info_accord'):
            gr.HTML("""<strong>Made by <a href="https://deforum.github.io">deforum.github.io</a>, port for AUTOMATIC1111's webui maintained by <a href="https://github.com/kabachuha">kabachuha</a></strong>""")
            gr.HTML("""<a  style="color:SteelBlue" href="https://github.com/deforum-art/deforum-for-automatic1111-webui/wiki/FAQ-&-Troubleshooting">FOR HELP CLICK HERE</a""", elem_id="for_help_click_here")
            gr.HTML("""<ul style="list-style-type:circle; margin-left:1em">
            <li>The code for this extension: <a  style="color:SteelBlue" href="https://github.com/deforum-art/deforum-for-automatic1111-webui">here</a>.</li>
            <li>Join the <a style="color:SteelBlue" href="https://discord.gg/deforum">official Deforum Discord</a> to share your creations and suggestions.</li>
            <li>Official Deforum Wiki: <a style="color:SteelBlue" href="https://github.com/deforum-art/deforum-for-automatic1111-webui/wiki">here</a>.</li>
            <li>Anime-inclined great guide (by FizzleDorf) with lots of examples: <a style="color:SteelBlue" href="https://rentry.org/AnimAnon-Deforum">here</a>.</li>
            <li>For advanced keyframing with Math functions, see <a style="color:SteelBlue" href="https://github.com/deforum-art/deforum-for-automatic1111-webui/wiki/Maths-in-Deforum">here</a>.</li>
            <li>Alternatively, use <a style="color:SteelBlue" href="https://sd-parseq.web.app/deforum">sd-parseq</a> as a UI to define your animation schedules (see the Parseq section in the Init tab).</li>
            <li><a style="color:SteelBlue" href="https://www.framesync.xyz/">framesync.xyz</a> is also a good option, it makes compact math formulae for Deforum keyframes by selecting various waveforms.</li>
            <li>The other site allows for making keyframes using <a style="color:SteelBlue" href="https://www.chigozie.co.uk/keyframe-string-generator/">interactive splines and Bezier curves</a> (select Disco output format).</li>
            <li>If you want to use Width/Height which are not multiples of 64, please change noise_type to 'Uniform', in Keyframes --> Noise.</li>
            </ul>
            <italic>If you liked this extension, please <a style="color:SteelBlue" href="https://github.com/deforum-art/deforum-for-automatic1111-webui">give it a star on GitHub</a>!</italic> 😊""")
    if not is_extension:
        def show_vid():
            return {
                i1: gr.update(value=i1_store, visible=True)
            }
        
        btn.click(
            show_vid,
            [],
            [i1]
            )
            
    with gr.Blocks():
        with gr.Tabs():
            # RUN TAB
            with gr.TabItem('Run'):
                from modules.sd_samplers import samplers_for_img2img
                with gr.Row(variant='compact'):
                    sampler = gr.Dropdown(label="Sampler", choices=[x.name for x in samplers_for_img2img], value=samplers_for_img2img[0].name, type="value", elem_id="sampler", interactive=True)
                    steps = gr.Slider(label="Steps", minimum=0, maximum=200, step=1, value=d.steps, interactive=True)
                with gr.Row(variant='compact'):
                    W = gr.Slider(label="Width", minimum=64, maximum=2048, step=64, value=d.W, interactive=True)
                    H = gr.Slider(label="Height", minimum=64, maximum=2048, step=64, value=d.H, interactive=True) 
                with gr.Row(variant='compact'):
                    seed = gr.Number(label="Seed", value=d.seed, interactive=True, precision=0)
                    batch_name = gr.Textbox(label="Batch name", lines=1, interactive=True, value = d.batch_name)
                with gr.Accordion('Restore Faces, Tiling & more', open=False) as run_more_settings_accord:
                    with gr.Row(variant='compact'):
                        restore_faces = gr.Checkbox(label='Restore Faces', value=d.restore_faces)
                        tiling = gr.Checkbox(label='Tiling', value=False)
                        ddim_eta = gr.Number(label="DDIM Eta", value=d.ddim_eta, interactive=True)
                    with gr.Row(variant='compact') as pix2pix_img_cfg_scale_row:
                        pix2pix_img_cfg_scale_schedule = gr.Textbox(label="Pix2Pix img CFG schedule", value=da.pix2pix_img_cfg_scale_schedule, interactive=True)    
                # RUN FROM SETTING FILE ACCORD
                with gr.Accordion('Resume & Run from file', open=False):
                    with gr.Tab('Run from Settings file'):
                        with gr.Row(variant='compact'):
                            override_settings_with_file = gr.Checkbox(label="Override settings", value=False, interactive=True, elem_id='override_settings')
                            custom_settings_file = gr.Textbox(label="Custom settings file", lines=1, interactive=True, elem_id='custom_settings_file')
                    # RESUME ANIMATION ACCORD
                    with gr.Tab('Resume Animation'):
                        with gr.Row(variant='compact'):
                            resume_from_timestring = gr.Checkbox(label="Resume from timestring", value=da.resume_from_timestring, interactive=True)
                            resume_timestring = gr.Textbox(label="Resume timestring", lines=1, value = da.resume_timestring, interactive=True)
            # KEYFRAMES TAB
            with gr.TabItem('Keyframes'): #TODO make a some sort of the original dictionary parsing
                with gr.Row(variant='compact'):
                    with gr.Column(scale=2):
                        animation_mode = gr.Radio(['2D', '3D', 'Interpolation', 'Video Input'], label="Animation mode", value=da.animation_mode, elem_id="animation_mode")
                    with gr.Column(scale=1, min_width=180):
                        border = gr.Radio(['replicate', 'wrap'], label="Border", value=da.border, elem_id="border")
                with gr.Row(variant='compact'):
                    diffusion_cadence = gr.Slider(label="Cadence", minimum=1, maximum=50, step=1, value=da.diffusion_cadence, interactive=True)
                    max_frames = gr.Number(label="Max frames", lines=1, value = da.max_frames, interactive=True, precision=0)
                # GUIDED IMAGES ACCORD
                with gr.Accordion('Guided Images', open=False, elem_id='guided_images_accord') as guided_images_accord:
                    # GUIDED IMAGES INFO ACCORD
                    with gr.Accordion('*READ ME before you use this mode!*', open=False):
                        gr.HTML("""You can use this as a guided image tool or as a looper depending on your settings in the keyframe images field. 
                                   Set the keyframes and the images that you want to show up. 
                                   Note: the number of frames between each keyframe should be greater than the tweening frames.""")
                        #    In later versions this should be also in the strength schedule, but for now you need to set it.
                        gr.HTML("""Prerequisites and Important Info: 
                                   <ul style="list-style-type:circle; margin-left:2em; margin-bottom:0em">
                                       <li>This mode works ONLY with 2D/3D animation modes. Interpolation and Video Input modes aren't supported.</ li>
                                       <li>Init tab's strength slider should be greater than 0. Recommended value (.65 - .80).</ li>
                                       <li>'seed_behavior' will be forcibly set to 'schedule'.</li>
                                    </ul>
                                """)
                        gr.HTML("""Looping recommendations: 
                                    <ul style="list-style-type:circle; margin-left:2em; margin-bottom:0em">
                                        <li>seed_schedule should start and end on the same seed. <br />
                                            Example: seed_schedule could use 0:(5), 1:(-1), 219:(-1), 220:(5)</li>
                                        <li>The 1st and last keyframe images should match.</li>
                                        <li>Set your total number of keyframes to be 21 more than the last inserted keyframe image. <br />
                                            Example: Default args should use 221 as total keyframes.</li>
                                        <li>Prompts are stored in JSON format. If you've got an error, check it in validator, <a style="color:SteelBlue" href="https://odu.github.io/slingjsonlint/">like here</a></li>
                                    </ul>
                                """)
                    with gr.Row(variant='compact'):
                        use_looper = gr.Checkbox(label="Enable guided images mode", value=dloopArgs.use_looper, interactive=True)
                    with gr.Row(variant='compact'):
                        init_images = gr.Textbox(label="Images to use for keyframe guidance", lines=9, value = keyframeExamples(), interactive=True)
                    # GUIDED IMAGES SCHEDULES ACCORD
                    with gr.Accordion('Guided images schedules', open=False):
                        with gr.Row(variant='compact'):
                            image_strength_schedule = gr.Textbox(label="Image strength schedule", lines=1, value = dloopArgs.image_strength_schedule, interactive=True)
                        with gr.Row(variant='compact'):
                            blendFactorMax = gr.Textbox(label="Blend factor max", lines=1, value = dloopArgs.blendFactorMax, interactive=True)
                        with gr.Row(variant='compact'):
                            blendFactorSlope = gr.Textbox(label="Blend factor slope", lines=1, value = dloopArgs.blendFactorSlope, interactive=True)
                        with gr.Row(variant='compact'):
                            tweening_frames_schedule = gr.Textbox(label="Tweening frames schedule", lines=1, value = dloopArgs.tweening_frames_schedule, interactive=True)
                        with gr.Row(variant='compact'):
                            color_correction_factor = gr.Textbox(label="Color correction factor", lines=1, value = dloopArgs.color_correction_factor, interactive=True)
                # EXTA SCHEDULES TABS
                with gr.Tabs(elem_id='extra_schedules'):
                    with gr.TabItem('Strength'):
                        with gr.Row(variant='compact'):
                            strength_schedule = gr.Textbox(label="Strength schedule", lines=1, value = da.strength_schedule, interactive=True)
                    with gr.TabItem('CFG'):
                        with gr.Row(variant='compact'):
                            cfg_scale_schedule = gr.Textbox(label="CFG scale schedule", lines=1, value = da.cfg_scale_schedule, interactive=True)
                        with gr.Row(variant='compact'):
                            enable_clipskip_scheduling = gr.Checkbox(label="Enable CLIP skip scheduling", value=da.enable_clipskip_scheduling, interactive=True)
                        with gr.Row(variant='compact'):
                            clipskip_schedule = gr.Textbox(label="CLIP skip schedule", lines=1, value = da.clipskip_schedule, interactive=True)
                    with gr.TabItem('Seed') as a3:
                        with gr.Row(variant='compact'):
                            seed_behavior = gr.Radio(['iter', 'fixed', 'random', 'ladder', 'alternate', 'schedule'], label="Seed behavior", value=d.seed_behavior, elem_id="seed_behavior")
                        with gr.Row(variant='compact') as seed_iter_N_row:
                            seed_iter_N = gr.Number(label="Seed iter N", value=d.seed_iter_N, interactive=True, precision=0)
                        with gr.Row(visible=False) as seed_schedule_row:
                            seed_schedule = gr.Textbox(label="Seed schedule", lines=1, value = da.seed_schedule, interactive=True)
                    with gr.TabItem('SubSeed', open=False) as subseed_sch_tab:
                        with gr.Row(variant='compact'):
                            enable_subseed_scheduling = gr.Checkbox(label="Enable Subseed scheduling", value=da.enable_subseed_scheduling, interactive=True)
                            subseed_schedule = gr.Textbox(label="Subseed schedule", lines=1, value = da.subseed_schedule, interactive=True)
                            subseed_strength_schedule = gr.Textbox(label="Subseed strength schedule", lines=1, value = da.subseed_strength_schedule, interactive=True)
                        with gr.Row(variant='compact'):
                            seed_resize_from_w = gr.Slider(minimum=0, maximum=2048, step=64, label="Resize seed from width", value=0)
                            seed_resize_from_h = gr.Slider(minimum=0, maximum=2048, step=64, label="Resize seed from height", value=0)
                    # Steps Scheduling
                    with gr.TabItem('Step') as a13:
                        with gr.Row(variant='compact'):
                            enable_steps_scheduling = gr.Checkbox(label="Enable steps scheduling", value=da.enable_steps_scheduling, interactive=True)
                        with gr.Row(variant='compact'):
                            steps_schedule = gr.Textbox(label="Steps schedule", lines=1, value = da.steps_schedule, interactive=True)
                    # Sampler Scheduling
                    with gr.TabItem('Sampler') as a14:
                        with gr.Row(variant='compact'):
                            enable_sampler_scheduling = gr.Checkbox(label="Enable sampler scheduling", value=da.enable_sampler_scheduling, interactive=True)
                        with gr.Row(variant='compact'):
                            sampler_schedule = gr.Textbox(label="Sampler schedule", lines=1, value = da.sampler_schedule, interactive=True)
                    # Checkpoint Scheduling
                    with gr.TabItem('Checkpoint') as a15:
                        with gr.Row(variant='compact'):
                            enable_checkpoint_scheduling = gr.Checkbox(label="Enable checkpoint scheduling", value=da.enable_checkpoint_scheduling, interactive=True)
                        with gr.Row(variant='compact'):
                            checkpoint_schedule = gr.Textbox(label="Checkpoint schedule", lines=1, value = da.checkpoint_schedule, interactive=True)
                # MOTION INNER TAB
                with gr.Tabs(elem_id='motion_noise_etc'):
                    with gr.TabItem('Motion') as motion_tab:
                        with gr.Column(visible=True) as only_2d_motion_column:
                            with gr.Row(variant='compact'):
                                zoom = gr.Textbox(label="Zoom", lines=1, value = da.zoom, interactive=True)
                            with gr.Row(variant='compact'):
                                angle = gr.Textbox(label="Angle", lines=1, value = da.angle, interactive=True)
                            with gr.Row(variant='compact'):
                                transform_center_x = gr.Textbox(label="Transform Center X", lines=1, value = da.transform_center_x, interactive=True)
                            with gr.Row(variant='compact'):
                                transform_center_y = gr.Textbox(label="Transform Center Y", lines=1, value = da.transform_center_y, interactive=True)
                        with gr.Column(visible=True) as both_anim_mode_motion_params_column:
                            with gr.Row(variant='compact'):
                                translation_x = gr.Textbox(label="Translation X", lines=1, value = da.translation_x, interactive=True)
                            with gr.Row(variant='compact'):
                                translation_y = gr.Textbox(label="Translation Y", lines=1, value = da.translation_y, interactive=True)
                        with gr.Column(visible=False) as only_3d_motion_column:
                            with gr.Row(variant='compact'):
                                translation_z = gr.Textbox(label="Translation Z", lines=1, value = da.translation_z, interactive=True)
                            with gr.Row(variant='compact'):
                                rotation_3d_x = gr.Textbox(label="Rotation 3D X", lines=1, value = da.rotation_3d_x, interactive=True)
                            with gr.Row(variant='compact'):
                                rotation_3d_y = gr.Textbox(label="Rotation 3D Y", lines=1, value = da.rotation_3d_y, interactive=True)
                            with gr.Row(variant='compact'):
                                rotation_3d_z = gr.Textbox(label="Rotation 3D Z", lines=1, value = da.rotation_3d_z, interactive=True)
                        # 3D DEPTH & FOV ACCORD
                        with gr.Accordion('Depth Warping & FOV', visible=False, open=False) as depth_3d_warping_accord:
                            with gr.TabItem('Depth Warping'): 
                                with gr.Row(variant='compact'):
                                    use_depth_warping = gr.Checkbox(label="Use depth warping", value=da.use_depth_warping, interactive=True)
                                    midas_weight = gr.Number(label="MiDaS weight", value=da.midas_weight, interactive=True)
                                with gr.Row(variant='compact'):
                                    padding_mode = gr.Radio(['border', 'reflection', 'zeros'], label="Padding mode", value=da.padding_mode, elem_id="padding_mode")
                                    sampling_mode = gr.Radio(['bicubic', 'bilinear', 'nearest'], label="Sampling mode", value=da.sampling_mode, elem_id="sampling_mode")
                            with gr.TabItem('Field Of View', visible=False, open=False) as fov_accord:
                                with gr.Row(variant='compact'):
                                    fov_schedule = gr.Textbox(label="FOV schedule", lines=1, value = da.fov_schedule, interactive=True)
                                with gr.Row(variant='compact'):
                                    aspect_ratio_schedule = gr.Textbox(label="Aspect Ratio schedule", lines=1, value = da.aspect_ratio_schedule, interactive=True)
                                with gr.Row(variant='compact'):
                                    near_schedule = gr.Textbox(label="Near schedule", lines=1, value = da.near_schedule, interactive=True)
                                with gr.Row(variant='compact'):
                                    far_schedule = gr.Textbox(label="Far schedule", lines=1, value = da.far_schedule, interactive=True)
                        # PERSPECTIVE FLIP ACCORD
                        with gr.Accordion('Perspective Flip', open=False) as perspective_flip_accord:
                            with gr.Row(variant='compact'):
                                enable_perspective_flip = gr.Checkbox(label="Enable perspective flip", value=da.enable_perspective_flip, interactive=True)
                            with gr.Row(variant='compact'):
                                perspective_flip_theta = gr.Textbox(label="Perspective flip theta", lines=1, value = da.perspective_flip_theta, interactive=True)
                            with gr.Row(variant='compact'):
                                perspective_flip_phi = gr.Textbox(label="Perspective flip phi", lines=1, value = da.perspective_flip_phi, interactive=True)
                            with gr.Row(variant='compact'):
                                perspective_flip_gamma = gr.Textbox(label="Perspective flip gamma", lines=1, value = da.perspective_flip_gamma, interactive=True)
                            with gr.Row(variant='compact'):
                                perspective_flip_fv = gr.Textbox(label="Perspective flip fv", lines=1, value = da.perspective_flip_fv, interactive=True)
                    # NOISE INNER TAB
                    with gr.TabItem('Noise'):
                        with gr.Column() as noise_tab_column:
                            with gr.Row(variant='compact'):
                                noise_type = gr.Radio(['uniform', 'perlin'], label="Noise type", value=da.noise_type, elem_id="noise_type")
                            with gr.Row(variant='compact'):
                                noise_schedule = gr.Textbox(label="Noise schedule", lines=1, value = da.noise_schedule, interactive=True)
                            with gr.Row(variant='compact') as perlin_row:
                                with gr.Column(min_width=220):
                                    perlin_octaves = gr.Slider(label="Perlin octaves", minimum=1, maximum=7, value=da.perlin_octaves, step=1, interactive=True)
                                with gr.Column(min_width=220):
                                    perlin_persistence = gr.Slider(label="Perlin persistence", minimum=0, maximum=1, value=da.perlin_persistence, step=0.02, interactive=True)
                            with gr.Row(variant='compact'):
                                enable_noise_multiplier_scheduling =  gr.Checkbox(label="Enable noise multiplier scheduling", value=da.enable_noise_multiplier_scheduling, interactive=True)
                            with gr.Row(variant='compact'):
                                noise_multiplier_schedule =  gr.Textbox(label="Noise multiplier schedule", lines=1, value = da.noise_multiplier_schedule, interactive=True)
                    # COHERENCE INNER TAB
                    with gr.TabItem('Coherence', open=False) as coherence_accord:
                        with gr.Row(variant='compact'):
<<<<<<< HEAD
                            color_coherence = gr.Dropdown(label="Color coherence", choices=['None', 'HSV', 'LAB', 'RGB', 'Video Input'], value=da.color_coherence, type="value", elem_id="color_coherence", interactive=True)
=======
                            # Future TODO: remove 'match frame 0' prefix (after we manage the deprecated-names settings import), then convert from Dropdown to Radio!
                            color_coherence = gr.Dropdown(label="Color coherence", choices=['None', 'Match Frame 0 HSV', 'Match Frame 0 LAB', 'Match Frame 0 RGB', 'Video Input', 'Image'], value=da.color_coherence, type="value", elem_id="color_coherence", interactive=True)
>>>>>>> b343ec0c
                            color_force_grayscale = gr.Checkbox(label="Color force Grayscale", value=da.color_force_grayscale, interactive=True)
                        with gr.Row(visible=False) as color_coherence_image_path_row:
                            color_coherence_image_path = gr.Textbox(label="Color coherence image path", lines=1, value=da.color_coherence_image_path, interactive=True)
                        with gr.Row(visible=False) as color_coherence_video_every_N_frames_row:
                            color_coherence_video_every_N_frames = gr.Number(label="Color coherence video every N frames", value=1, interactive=True)
                        with gr.Row(variant='compact'):
                            contrast_schedule = gr.Textbox(label="Contrast schedule", lines=1, value = da.contrast_schedule, interactive=True)
                            optical_flow_cadence = gr.Checkbox(label="Optical flow cadence", value=False, visible=False, interactive=True, elem_id='optical_flow_cadence')
                        with gr.Row(variant='compact'):
                            # what to do with blank frames (they may result from glitches or the NSFW filter being turned on): reroll with +1 seed, interrupt the animation generation, or do nothing
                            reroll_blank_frames = gr.Radio(['reroll', 'interrupt', 'ignore'], label="Reroll blank frames", value=d.reroll_blank_frames, elem_id="reroll_blank_frames")
                    # ANTI BLUR INNER TAB  
                    with gr.TabItem('Anti Blur', open=False, elem_id='anti_blur_accord') as anti_blur_tab:
                        with gr.Row(variant='compact'):
                            amount_schedule = gr.Textbox(label="Amount schedule", lines=1, value = da.amount_schedule, interactive=True)
                        with gr.Row(variant='compact'):
                            kernel_schedule = gr.Textbox(label="Kernel schedule", lines=1, value = da.kernel_schedule, interactive=True)
                        with gr.Row(variant='compact'):
                            sigma_schedule = gr.Textbox(label="Sigma schedule", lines=1, value = da.sigma_schedule, interactive=True)
                        with gr.Row(variant='compact'):
                            threshold_schedule = gr.Textbox(label="Threshold schedule", lines=1, value = da.threshold_schedule, interactive=True)
            # PROMPTS TAB    
            with gr.TabItem('Prompts'):
                # PROMPTS INFO ACCORD  
                with gr.Accordion(label='*Important* notes on Prompts', elem_id='prompts_info_accord', open=False, visible=True) as prompts_info_accord:
                    gr.HTML("""
                        <ul style="list-style-type:circle; margin-left:0.75em; margin-bottom:0.2em">
                        <li>Please always keep values in math functions above 0.</li>
                        <li>There is *no* Batch mode like in vanilla deforum. Please Use the txt2img tab for that.</li>
                        <li>For negative prompts, please write your positive prompt, then --neg ugly, text, assymetric, or any other negative tokens of your choice. OR:</li>
                        <li>Use the negative_prompts field to automatically append all words as a negative prompt. *Don't* add --neg in the negative_prompts field!</li>
                        <li>Prompts are stored in JSON format. If you've got an error, check it in a <a style="color:SteelBlue" href="https://odu.github.io/slingjsonlint/">JSON Validator</a></li>
                        </ul>
                        """)
                with gr.Row(variant='compact'):
                    animation_prompts = gr.Textbox(label="Prompts", lines=8, interactive=True, value = DeforumAnimPrompts())
                with gr.Row(variant='compact'):
                    animation_prompts_positive = gr.Textbox(label="Prompts positive", lines=1, interactive=True, value = "")
                with gr.Row(variant='compact'):
                    animation_prompts_negative = gr.Textbox(label="Prompts negative", lines=1, interactive=True, value = "")
                # COMPOSABLE MASK SCHEDULING ACCORD
                with gr.Accordion('Composable Mask scheduling', open=False):
                    gr.HTML("""
                            <ul style="list-style-type:circle; margin-left:0.75em; margin-bottom:0.2em">
                            <li>To enable, check use_mask in the Init tab</li>
                            <li>Supports boolean operations: (! - negation, & - and, | - or, ^ - xor, \ - difference, () - nested operations)</li>
                            <li>default variables: in \{\}, like \{init_mask\}, \{video_mask\}, \{everywhere\}</li>
                            <li>masks from files: in [], like [mask1.png]</li>
                            <li>description-based: <i>word masks</i> in &lt;&gt;, like &lt;apple&gt;, &lt;hair&gt</li>
                            </ul>
                            """)
                    with gr.Row(variant='compact'):
                        mask_schedule = gr.Textbox(label="Mask schedule", lines=1, value = da.mask_schedule, interactive=True)
                    with gr.Row(variant='compact'):
                        use_noise_mask = gr.Checkbox(label="Use noise mask", value=da.use_noise_mask, interactive=True)
                    with gr.Row(variant='compact'):
                        noise_mask_schedule = gr.Textbox(label="Noise mask schedule", lines=1, value = da.noise_mask_schedule, interactive=True)
            # INIT MAIN TAB
            with gr.TabItem('Init'):
                # IMAGE INIT INNER-TAB
                with gr.Tab('Image Init'):
                    with gr.Row(variant='compact'):
                        with gr.Column(min_width=150):
                            use_init = gr.Checkbox(label="Use init", value=d.use_init, interactive=True, visible=True)
                        with gr.Column(min_width=150):
                            strength_0_no_init = gr.Checkbox(label="Strength 0 no init", value=d.strength_0_no_init, interactive=True)
                        with gr.Column(min_width=170):
                            strength = gr.Slider(label="Strength", minimum=0, maximum=1, step=0.01, value=d.strength, interactive=True)
                    with gr.Row(variant='compact'):
                        init_image = gr.Textbox(label="Init image", lines=1, interactive=True, value = d.init_image)
                # VIDEO INIT INNER-TAB
                with gr.Tab('Video Init'):
                    with gr.Row(variant='compact'):
                        video_init_path = gr.Textbox(label="Video init path", lines=1, value = da.video_init_path, interactive=True)
                    with gr.Row(variant='compact'):
                        extract_from_frame = gr.Number(label="Extract from frame", value=da.extract_from_frame, interactive=True, precision=0)
                        extract_to_frame = gr.Number(label="Extract to frame", value=da.extract_to_frame, interactive=True, precision=0)
                        extract_nth_frame = gr.Number(label="Extract nth frame", value=da.extract_nth_frame, interactive=True, precision=0)
                        overwrite_extracted_frames = gr.Checkbox(label="Overwrite extracted frames", value=False, interactive=True)
                        use_mask_video = gr.Checkbox(label="Use mask video", value=False, interactive=True)
                    with gr.Row(variant='compact'):
                        video_mask_path = gr.Textbox(label="Video mask path", lines=1, value = da.video_mask_path, interactive=True)
                # MASK INIT INNER-TAB
                with gr.Tab('Mask Init'):
                    with gr.Row(variant='compact'):
                        use_mask = gr.Checkbox(label="Use mask", value=d.use_mask, interactive=True)
                        use_alpha_as_mask = gr.Checkbox(label="Use alpha as mask", value=d.use_alpha_as_mask, interactive=True)
                        invert_mask = gr.Checkbox(label="Invert mask", value=d.invert_mask, interactive=True)
                        overlay_mask = gr.Checkbox(label="Overlay mask", value=d.overlay_mask, interactive=True)
                    with gr.Row(variant='compact'):
                        mask_file = gr.Textbox(label="Mask file", lines=1, interactive=True, value = d.mask_file)
                    with gr.Row(variant='compact'):
                        mask_overlay_blur = gr.Slider(label="Mask overlay blur", minimum=0, maximum=64, step=1, value=d.mask_overlay_blur, interactive=True)
                    with gr.Row(variant='compact'):
                        choice = mask_fill_choices[d.fill]
                        fill = gr.Radio(label='Mask fill', choices=mask_fill_choices, value=choice, type="index")
                    with gr.Row(variant='compact'):
                        full_res_mask = gr.Checkbox(label="Full res mask", value=d.full_res_mask, interactive=True)
                        full_res_mask_padding = gr.Slider(minimum=0, maximum=512, step=1, label="Full res mask padding", value=d.full_res_mask_padding, interactive=True)
                    with gr.Row(variant='compact'):
                        with gr.Column(min_width=240):
                            mask_contrast_adjust = gr.Number(label="Mask contrast adjust", value=d.mask_contrast_adjust, interactive=True)
                        with gr.Column(min_width=250):
                            mask_brightness_adjust = gr.Number(label="Mask brightness adjust", value=d.mask_brightness_adjust, interactive=True)
                # PARSEQ ACCORD
                with gr.Accordion('Parseq', open=False):
                    gr.HTML("""
                    Use an <a style='color:SteelBlue;' target='_blank' href='https://sd-parseq.web.app/deforum'>sd-parseq manifest</a> for your animation (leave blank to ignore).</p>
                    <p style="margin-top:1em">
                        Note that parseq overrides:
                        <ul style="list-style-type:circle; margin-left:2em; margin-bottom:1em">
                            <li>Run: seed, subseed, subseed strength.</li>
                            <li>Keyframes: generation settings (noise, strength, contrast, scale).</li>
                            <li>Keyframes: motion parameters for 2D and 3D (angle, zoom, translation, rotation, perspective flip).</li>
                        </ul>
                    </p>
                    <p">
                        Parseq does <strong><em>not</em></strong> override:
                        <ul style="list-style-type:circle; margin-left:2em; margin-bottom:1em">
                            <li>Run: Sampler, Width, Height, tiling, resize seed.</li>
                            <li>Keyframes: animation settings (animation mode, max frames, border) </li>
                            <li>Keyframes: coherence (color coherence & cadence) </li>
                            <li>Keyframes: depth warping</li>
                            <li>Output settings: all settings (including fps and max frames)</li>
                        </ul>
                    </p>
                    """)
                    with gr.Row(variant='compact'):
                        parseq_manifest = gr.Textbox(label="Parseq Manifest (JSON or URL)", lines=4, value = dp.parseq_manifest, interactive=True)
                    with gr.Row(variant='compact'):
                        parseq_use_deltas = gr.Checkbox(label="Use delta values for movement parameters", value=dp.parseq_use_deltas, interactive=True)            
            def show_hybrid_html_msg(choice):
                if choice not in ['2D','3D']:
                    return gr.update(visible=True) 
                else:
                    return gr.update(visible=False)
            def change_hybrid_tab_status(choice):
                if choice in ['2D','3D']:
                    return gr.update(visible=True) 
                else:
                    return gr.update(visible=False)
            # CONTROLNET TAB
            with gr.TabItem('ControlNet'):
                    gr.HTML(controlnet_infotext())
                    controlnet_dict = setup_controlnet_ui()
            # HYBRID VIDEO TAB
            with gr.TabItem('Hybrid Video'):
                # this html only shows when not in 2d/3d mode
                hybrid_msg_html = gr.HTML(value='Please, change animation mode to 2D or 3D to enable Hybrid Mode',visible=False, elem_id='hybrid_msg_html')
                # HYBRID INFO ACCORD
                with gr.Accordion("Info & Help", open=False):
                    hybrid_html = "<p style=\"padding-bottom:0\"><b style=\"text-shadow: blue -1px -1px;\">Hybrid Video Compositing in 2D/3D Mode</b><span style=\"color:#DDD;font-size:0.7rem;text-shadow: black -1px -1px;margin-left:10px;\">by <a href=\"https://github.com/reallybigname\">reallybigname</a></span></p>"
                    hybrid_html += "<ul style=\"list-style-type:circle; margin-left:1em; margin-bottom:1em;\"><li>Composite video with previous frame init image in <b>2D or 3D animation_mode</b> <i>(not for Video Input mode)</i></li>"
                    hybrid_html += "<li>Uses your <b>Init</b> settings for <b>video_init_path, extract_nth_frame, overwrite_extracted_frames</b></li>"
                    hybrid_html += "<li>In Keyframes tab, you can also set <b>color_coherence</b> = '<b>Video Input</b>'</li>"
                    hybrid_html += "<li><b>color_coherence_video_every_N_frames</b> lets you only match every N frames</li>"
                    hybrid_html += "<li>Color coherence may be used with hybrid composite off, to just use video color.</li>"
                    hybrid_html += "<li>Hybrid motion may be used with hybrid composite off, to just use video motion.</li></ul>"
                    hybrid_html += "Hybrid Video Schedules"
                    hybrid_html += "<ul style=\"list-style-type:circle; margin-left:1em; margin-bottom:1em;\"><li>The alpha schedule controls overall alpha for video mix, whether using a composite mask or not.</li>"
                    hybrid_html += "<li>The <b>hybrid_comp_mask_blend_alpha_schedule</b> only affects the 'Blend' <b>hybrid_comp_mask_type</b>.</li>"
                    hybrid_html += "<li>Mask contrast schedule is from 0-255. Normal is 1. Affects all masks.</li>"
                    hybrid_html += "<li>Autocontrast low/high cutoff schedules 0-100. Low 0 High 100 is full range. <br>(<i><b>hybrid_comp_mask_auto_contrast</b> must be enabled</i>)</li></ul>"            
                    hybrid_html += "<a style='color:SteelBlue;' target='_blank' href='https://github.com/deforum-art/deforum-for-automatic1111-webui/wiki/Animation-Settings#hybrid-video-mode-for-2d3d-animations'>Click Here</a> for more info/ a Guide."      
                    gr.HTML(hybrid_html)
                # HYBRID SETTINGS ACCORD
                with gr.Accordion("Hybrid Settings", open=True) as hybrid_settings_accord:
                    with gr.Row(variant='compact'):
                        with gr.Column(min_width=340):
                            with gr.Row(variant='compact'):
                                hybrid_generate_inputframes = gr.Checkbox(label="Generate inputframes", value=False, interactive=True)
                                hybrid_composite = gr.Checkbox(label="Hybrid composite", value=False, interactive=True)
                        with gr.Column(min_width=340) as hybrid_2nd_column:
                            with gr.Row(variant='compact'):
                                hybrid_use_first_frame_as_init_image = gr.Checkbox(label="First frame as init image", value=da.hybrid_use_first_frame_as_init_image, interactive=True, visible=False)
                                hybrid_motion_use_prev_img = gr.Checkbox(label="Motion use prev img", value=False, interactive=True, visible=False)
                    with gr.Row(variant='compact') as hybrid_flow_row:
                        with gr.Column(variant='compact'):
                            with gr.Row(variant='compact'):
                                hybrid_motion = gr.Radio(['None', 'Optical Flow', 'Perspective', 'Affine'], label="Hybrid motion", value=da.hybrid_motion, elem_id="hybrid_motion")
                        with gr.Column(variant='compact'):
                            with gr.Row(variant='compact'):
                                with gr.Column(scale=1):
                                    hybrid_flow_method = gr.Radio(['DIS Medium', 'Farneback'], label="Flow method", value=da.hybrid_flow_method, elem_id="hybrid_flow_method", visible=False)
                                    hybrid_comp_mask_type = gr.Radio(['None', 'Depth', 'Video Depth', 'Blend', 'Difference'], label="Comp mask type", value=da.hybrid_comp_mask_type, elem_id="hybrid_comp_mask_type", visible=False)
                    with gr.Row(visible=False, variant='compact') as hybrid_comp_mask_row:
                        hybrid_comp_mask_equalize = gr.Radio(['None', 'Before', 'After', 'Both'], label="Comp mask equalize", value=da.hybrid_comp_mask_equalize, elem_id="hybrid_comp_mask_equalize")
                        with gr.Column(variant='compact'):
                            hybrid_comp_mask_auto_contrast = gr.Checkbox(label="Comp mask auto contrast", value=False, interactive=True)
                            hybrid_comp_mask_inverse = gr.Checkbox(label="Comp mask inverse", value=False, interactive=True)
                    with gr.Row(variant='compact'):
                            hybrid_comp_save_extra_frames = gr.Checkbox(label="Comp save extra frames", value=False, interactive=True)
                # HYBRID SCHEDULES ACCORD
                with gr.Accordion("Hybrid Schedules", open=False, visible=False) as hybrid_sch_accord:
                    with gr.Row(variant='compact') as hybrid_comp_alpha_schedule_row:
                        hybrid_comp_alpha_schedule = gr.Textbox(label="Comp alpha schedule", lines=1, value = da.hybrid_comp_alpha_schedule, interactive=True)
                    with gr.Row(variant='compact', visible=False) as hybrid_comp_mask_blend_alpha_schedule_row:
                        hybrid_comp_mask_blend_alpha_schedule = gr.Textbox(label="Comp mask blend alpha schedule", lines=1, value = da.hybrid_comp_mask_blend_alpha_schedule, interactive=True, elem_id="hybridelemtest")
                    with gr.Row(variant='compact', visible=False) as hybrid_comp_mask_contrast_schedule_row:
                        hybrid_comp_mask_contrast_schedule = gr.Textbox(label="Comp mask contrast schedule", lines=1, value = da.hybrid_comp_mask_contrast_schedule, interactive=True)
                    with gr.Row(variant='compact', visible=False) as hybrid_comp_mask_auto_contrast_cutoff_high_schedule_row :
                        hybrid_comp_mask_auto_contrast_cutoff_high_schedule = gr.Textbox(label="Comp mask auto contrast cutoff high schedule", lines=1, value = da.hybrid_comp_mask_auto_contrast_cutoff_high_schedule, interactive=True)
                    with gr.Row(variant='compact', visible=False) as hybrid_comp_mask_auto_contrast_cutoff_low_schedule_row:
                        hybrid_comp_mask_auto_contrast_cutoff_low_schedule = gr.Textbox(label="Comp mask auto contrast cutoff low schedule", lines=1, value = da.hybrid_comp_mask_auto_contrast_cutoff_low_schedule, interactive=True)
                # HUMANS MASKING ACCORD
                with gr.Accordion("Humans Masking", open=False, visible=False) as humans_masking_accord:
                    with gr.Row(variant='compact'):
                        hybrid_generate_human_masks = gr.Radio(['None', 'PNGs', 'Video', 'Both'], label="Generate human masks", value=da.hybrid_generate_human_masks, elem_id="hybrid_generate_human_masks")
            # OUTPUT TAB
            with gr.TabItem('Output', elem_id='output_tab'):
                # VID OUTPUT ACCORD
                with gr.Accordion('Video Output Settings', open=True):
                    with gr.Row(variant='compact') as fps_out_format_row:
                        fps = gr.Slider(label="FPS", value=dv.fps, minimum=1, maximum=240, step=1)
                        # NOT VISIBLE AS OF 11-02-23 moving to ffmpeg-only!
                        output_format = gr.Dropdown(visible=False, label="Output format", choices=['FFMPEG mp4'], value='FFMPEG mp4', type="value", elem_id="output_format", interactive=True)
                    with gr.Column(variant='compact'):
                        with gr.Row(variant='compact') as soundtrack_row:
                            add_soundtrack = gr.Radio(['None', 'File', 'Init Video'], label="Add soundtrack", value=dv.add_soundtrack)
                            soundtrack_path = gr.Textbox(label="Soundtrack path", lines=1, interactive=True, value = dv.soundtrack_path)
                        with gr.Row(variant='compact'):
                            skip_video_creation = gr.Checkbox(label="Skip video creation", value=dv.skip_video_creation, interactive=True)
                            delete_imgs = gr.Checkbox(label="Delete Imgs", value=dv.delete_imgs, interactive=True)
                            store_frames_in_ram = gr.Checkbox(label="Store frames in ram", value=dv.store_frames_in_ram, interactive=True)
                            save_depth_maps = gr.Checkbox(label="Save depth maps", value=da.save_depth_maps, interactive=True)
                            # the following param only shows for windows and linux users!
                            make_gif = gr.Checkbox(label="Make GIF", value=dv.make_gif, interactive=True)
                    with gr.Row(equal_height=True, variant='compact', visible=True) as r_upscale_row:
                        r_upscale_video = gr.Checkbox(label="Upscale", value=dv.r_upscale_video, interactive=True)
                        r_upscale_model = gr.Dropdown(label="Upscale model", choices=['realesr-animevideov3', 'realesrgan-x4plus', 'realesrgan-x4plus-anime'], interactive=True, value = dv.r_upscale_model, type="value")
                        r_upscale_factor =  gr.Dropdown(choices=['x2', 'x3', 'x4'], label="Upscale factor", interactive=True, value=dv.r_upscale_factor, type="value")
                        r_upscale_keep_imgs = gr.Checkbox(label="Keep Imgs", value=dv.r_upscale_keep_imgs, interactive=True)
                    with gr.Accordion('FFmpeg settings', visible=True, open=False) as ffmpeg_quality_accordion:
                        with gr.Row(equal_height=True, variant='compact', visible=True) as ffmpeg_set_row:
                            ffmpeg_crf = gr.Slider(minimum=0, maximum=51, step=1, label="CRF", value=dv.ffmpeg_crf, interactive=True)
                            ffmpeg_preset = gr.Dropdown(label="Preset", choices=['veryslow', 'slower', 'slow', 'medium', 'fast', 'faster', 'veryfast', 'superfast', 'ultrafast'], interactive=True, value = dv.ffmpeg_preset, type="value")
                        with gr.Row(equal_height=True, variant='compact', visible=True) as ffmpeg_location_row:
                            ffmpeg_location = gr.Textbox(label="Location", lines=1, interactive=True, value = dv.ffmpeg_location)
                # FRAME INTERPOLATION TAB
                with gr.Tab('Frame Interpolation') as frame_interp_tab:
                    with gr.Accordion('Important notes and Help', open=False):
                        gr.HTML("""
                        Use <a href="https://github.com/megvii-research/ECCV2022-RIFE">RIFE</a> / <a href="https://film-net.github.io/">FILM</a> Frame Interpolation to smooth out, slow-mo (or both) any video.</p>
                         <p style="margin-top:1em">
                            Supported engines:
                            <ul style="list-style-type:circle; margin-left:1em; margin-bottom:1em">
                                <li>RIFE v4.6 and FILM.</li>
                            </ul>
                        </p>
                         <p style="margin-top:1em">
                            Important notes:
                            <ul style="list-style-type:circle; margin-left:1em; margin-bottom:1em">
                                <li>Frame Interpolation will *not* run if any of the following are enabled: 'Store frames in ram' / 'Skip video for run all'.</li>
                                <li>Audio (if provided) will *not* be transferred to the interpolated video if Slow-Mo is enabled.</li>
                                <li>'add_soundtrack' and 'soundtrack_path' aren't being honoured in "Interpolate an existing video" mode. Original vid audio will be used instead with the same slow-mo rules above.</li>
                                <li>In "Interpolate existing pics" mode, FPS is determined *only* by output FPS slider. Audio will be added if requested even with slow-mo "enabled", as it does *nothing* in this mode.</li>
                            </ul>
                        </p>
                        """)
                    with gr.Column(variant='compact'):
                        with gr.Row(variant='compact'):
                            # Interpolation Engine
                            frame_interpolation_engine = gr.Dropdown(label="Engine", choices=['None','RIFE v4.6','FILM'], value=dv.frame_interpolation_engine, type="value", elem_id="frame_interpolation_engine", interactive=True)
                            frame_interpolation_slow_mo_enabled = gr.Checkbox(label="Slow Mo", elem_id="frame_interpolation_slow_mo_enabled", value=dv.frame_interpolation_slow_mo_enabled, interactive=True, visible=False)
                            # If this is set to True, we keep all of the interpolated frames in a folder. Default is False - means we delete them at the end of the run
                            frame_interpolation_keep_imgs = gr.Checkbox(label="Keep Imgs", elem_id="frame_interpolation_keep_imgs", value=dv.frame_interpolation_keep_imgs, interactive=True, visible=False)
                        with gr.Row(variant='compact', visible=False) as frame_interp_amounts_row:
                            with gr.Column(min_width=180) as frame_interp_x_amount_column:
                                # How many times to interpolate (interp X)
                                frame_interpolation_x_amount = gr.Slider(minimum=2, maximum=10, step=1, label="Interp X", value=dv.frame_interpolation_x_amount, interactive=True)
                            with gr.Column(min_width=180, visible=False) as frame_interp_slow_mo_amount_column:
                                # Interp Slow-Mo (setting final output fps, not really doing anything direclty with RIFE/FILM)
                                frame_interpolation_slow_mo_amount =  gr.Slider(minimum=2, maximum=10, step=1, label="Slow-Mo X", value=dv.frame_interpolation_x_amount, interactive=True)
                        with gr.Row(visible=False) as interp_existing_video_row:
                            # Intrpolate any existing video from the connected PC
                            with gr.Accordion('Interpolate existing Video/ Images', open=False) as interp_existing_video_accord:
                                with gr.Row(variant='compact') as interpolate_upload_files_row:
                                    # A drag-n-drop UI box to which the user uploads a *single* (at this stage) video
                                    vid_to_interpolate_chosen_file = gr.File(label="Video to Interpolate", interactive=True, file_count="single", file_types=["video"], elem_id="vid_to_interpolate_chosen_file")
                                    # A drag-n-drop UI box to which the user uploads a pictures to interpolate
                                    pics_to_interpolate_chosen_file = gr.File(label="Pics to Interpolate", interactive=True, file_count="multiple", file_types=["image"], elem_id="pics_to_interpolate_chosen_file")
                                with gr.Row(variant='compact', visible=False) as interp_live_stats_row:
                                    # Non interactive textbox showing uploaded input vid total Frame Count
                                    in_vid_frame_count_window = gr.Textbox(label="In Frame Count", lines=1, interactive=False, value='---')
                                    # Non interactive textbox showing uploaded input vid FPS
                                    in_vid_fps_ui_window = gr.Textbox(label="In FPS", lines=1, interactive=False, value='---')
                                    # Non interactive textbox showing expected output interpolated video FPS
                                    out_interp_vid_estimated_fps = gr.Textbox(label="Interpolated Vid FPS", value='---')
                                with gr.Row(variant='compact') as interp_buttons_row:
                                    # This is the actual button that's pressed to initiate the interpolation:
                                    interpolate_button = gr.Button(value="*Interpolate Video*")
                                    interpolate_pics_button = gr.Button(value="*Interpolate Pics*")
                                # Show a text about CLI outputs:
                                gr.HTML("* check your CLI for outputs *", elem_id="below_interpolate_butts_msg") # TODO: CSS THIS TO CENTER OF ROW!
                                # make the functin call when the interpolation button is clicked
                                interpolate_button.click(upload_vid_to_interpolate,inputs=[vid_to_interpolate_chosen_file, frame_interpolation_engine, frame_interpolation_x_amount, frame_interpolation_slow_mo_enabled, frame_interpolation_slow_mo_amount, frame_interpolation_keep_imgs, ffmpeg_location, ffmpeg_crf, ffmpeg_preset, in_vid_fps_ui_window])
                                interpolate_pics_button.click(upload_pics_to_interpolate,inputs=[pics_to_interpolate_chosen_file, frame_interpolation_engine, frame_interpolation_x_amount, frame_interpolation_slow_mo_enabled, frame_interpolation_slow_mo_amount, frame_interpolation_keep_imgs, ffmpeg_location, ffmpeg_crf, ffmpeg_preset, fps, add_soundtrack, soundtrack_path])
                # VIDEO UPSCALE TAB
                with gr.TabItem('Video Upscaling'):
                    vid_to_upscale_chosen_file = gr.File(label="Video to Upscale", interactive=True, file_count="single", file_types=["video"], elem_id="vid_to_upscale_chosen_file")
                    with gr.Column():
                        # NCNN UPSCALE TAB
                        with gr.Row(variant='compact') as ncnn_upload_vid_stats_row:
                            ncnn_upscale_in_vid_frame_count_window = gr.Textbox(label="In Frame Count", lines=1, interactive=False, value='---') # Non interactive textbox showing uploaded input vid Frame Count
                            ncnn_upscale_in_vid_fps_ui_window = gr.Textbox(label="In FPS", lines=1, interactive=False, value='---') # Non interactive textbox showing uploaded input vid FPS
                            ncnn_upscale_in_vid_res = gr.Textbox(label="In Res", lines=1, interactive=False, value='---') # Non interactive textbox showing uploaded input resolution
                            ncnn_upscale_out_vid_res = gr.Textbox(label="Out Res", value='---') # Non interactive textbox showing expected output resolution
                        with gr.Column():
                            with gr.Row(variant='compact', visible=True) as ncnn_actual_upscale_row:
                                ncnn_upscale_model = gr.Dropdown(label="Upscale model", choices=['realesr-animevideov3', 'realesrgan-x4plus', 'realesrgan-x4plus-anime'], interactive=True, value = "realesr-animevideov3", type="value")
                                ncnn_upscale_factor =  gr.Dropdown(choices=['x2', 'x3', 'x4'], label="Upscale factor", interactive=True, value="x2", type="value")
                                ncnn_upscale_keep_imgs = gr.Checkbox(label="Keep Imgs", value=True, interactive=True) # fix value
                        ncnn_upscale_btn = gr.Button(value="*Upscale uploaded video*")
                        ncnn_upscale_btn.click(ncnn_upload_vid_to_upscale,inputs=[vid_to_upscale_chosen_file, ncnn_upscale_in_vid_fps_ui_window, ncnn_upscale_in_vid_res, ncnn_upscale_out_vid_res, ncnn_upscale_model, ncnn_upscale_factor, ncnn_upscale_keep_imgs, ffmpeg_location, ffmpeg_crf, ffmpeg_preset])
                        with gr.Column(visible=False): # Upscale V1. Disabled 06-03-23
                            selected_tab = gr.State(value=0)
                            with gr.Tabs(elem_id="extras_resize_mode"):
                                with gr.TabItem('Scale by', elem_id="extras_scale_by_tab") as tab_scale_by:
                                    upscaling_resize = gr.Slider(minimum=1.0, maximum=8.0, step=0.05, label="Resize", value=2, elem_id="extras_upscaling_resize")
                                with gr.TabItem('Scale to', elem_id="extras_scale_to_tab") as tab_scale_to:
                                    with FormRow():
                                        upscaling_resize_w = gr.Slider(label="Width", minimum=1, maximum=7680, step=1, value=512, elem_id="extras_upscaling_resize_w")
                                        upscaling_resize_h = gr.Slider(label="Height", minimum=1, maximum=7680, step=1, value=512, elem_id="extras_upscaling_resize_h")
                                        upscaling_crop = gr.Checkbox(label='Crop to fit', value=True, elem_id="extras_upscaling_crop")
                            with FormRow():
                                extras_upscaler_1 = gr.Dropdown(label='Upscaler 1', elem_id="extras_upscaler_1", choices=[x.name for x in sh.sd_upscalers], value=sh.sd_upscalers[3].name)
                                extras_upscaler_2 = gr.Dropdown(label='Upscaler 2', elem_id="extras_upscaler_2", choices=[x.name for x in sh.sd_upscalers], value=sh.sd_upscalers[0].name)
                            with FormRow():
                                with gr.Column(scale=3):
                                    extras_upscaler_2_visibility = gr.Slider(minimum=0.0, maximum=1.0, step=0.001, label="Upscaler 2 visibility", value=0.0, elem_id="extras_upscaler_2_visibility")
                                with gr.Column(scale=1, min_width=80):
                                    upscale_keep_imgs = gr.Checkbox(label="Keep Imgs", elem_id="upscale_keep_imgs", value=True, interactive=True)
                            tab_scale_by.select(fn=lambda: 0, inputs=[], outputs=[selected_tab])
                            tab_scale_to.select(fn=lambda: 1, inputs=[], outputs=[selected_tab])
                            # This is the actual button that's pressed to initiate the Upscaling:
                            upscale_btn = gr.Button(value="*Upscale uploaded video*")
                            # Show a text about CLI outputs:
                            gr.HTML("* check your CLI for outputs")
                            # make the function call when the UPSCALE button is clicked
                            #upscale_btn.click(upload_vid_to_upscale,inputs=[vid_to_upscale_chosen_file, selected_tab, upscaling_resize, upscaling_resize_w, upscaling_resize_h, upscaling_crop, extras_upscaler_1, extras_upscaler_2, extras_upscaler_2_visibility, upscale_keep_imgs, ffmpeg_location, ffmpeg_crf, ffmpeg_preset])
                        # Vid2Depth TAB
                with gr.TabItem('Vid2depth'):
                    vid_to_depth_chosen_file = gr.File(label="Video to get Depth from", interactive=True, file_count="single", file_types=["video"], elem_id="vid_to_depth_chosen_file")
                    with gr.Row(variant='compact'):
                        mode = gr.Dropdown(label='Mode', elem_id="mode", choices=['Depth (Midas/Adabins)', 'Anime Remove Background', 'Mixed', 'None (just grayscale)'], value='Depth (Midas/Adabins)')
                        threshold_value = gr.Slider(label="Threshold Value Lower", value=127, minimum=0, maximum=255, step=1)
                        threshold_value_max = gr.Slider(label="Threshold Value Upper", value=255, minimum=0, maximum=255, step=1)
                    with gr.Row(variant='compact'):
                        thresholding = gr.Radio(['None', 'Simple', 'Simple (Auto-value)', 'Adaptive (Mean)', 'Adaptive (Gaussian)'], label="Thresholding Mode", value='None')
                    with gr.Row(variant='compact'):
                        adapt_block_size = gr.Number(label="Block size", value=11)
                        adapt_c = gr.Number(label="C", value=2)
                        invert = gr.Checkbox(label='Closer is brighter', value=True, elem_id="invert")
                    with gr.Row(variant='compact'):
                        end_blur = gr.Slider(label="End blur width", value=0, minimum=0, maximum=255, step=1)
                        midas_weight_vid2depth = gr.Slider(label="MiDaS weight (vid2depth)", value=da.midas_weight, minimum=0, maximum=1, step=0.05, interactive=True)
                        depth_keep_imgs = gr.Checkbox(label='Keep Imgs', value=True, elem_id="depth_keep_imgs")
                    with gr.Row(variant='compact'):
                        # This is the actual button that's pressed to initiate the Upscaling:
                        depth_btn = gr.Button(value="*Get depth from uploaded video*")
                    with gr.Row(variant='compact'):
                        # Show a text about CLI outputs:
                        gr.HTML("* check your CLI for outputs")
                        # make the function call when the UPSCALE button is clicked
                    depth_btn.click(upload_vid_to_depth,inputs=[vid_to_depth_chosen_file, mode, thresholding, threshold_value, threshold_value_max, adapt_block_size, adapt_c, invert, end_blur, midas_weight_vid2depth, depth_keep_imgs, ffmpeg_location, ffmpeg_crf, ffmpeg_preset])
                # STITCH FRAMES TO VID TAB
                with gr.TabItem('Frames to Video') as stitch_imgs_to_vid_row:
                    with gr.Row(visible=False):
                        path_name_modifier = gr.Dropdown(label="Path name modifier", choices=['x0_pred', 'x'], value=dv.path_name_modifier, type="value", elem_id="path_name_modifier", interactive=True, visible=False) 
                    gr.HTML("""
                     <p style="margin-top:0em">
                        Important Notes:
                        <ul style="list-style-type:circle; margin-left:1em; margin-bottom:0.25em">
                            <li>Enter relative to webui folder or Full-Absolute path, and make sure it ends with something like this: '20230124234916_%09d.png', just replace 20230124234916 with your batch ID. The %05d is important, don't forget it!</li>
                        </ul>
                        """)
                    with gr.Row(variant='compact'):
                          image_path = gr.Textbox(label="Image path", lines=1, interactive=True, value = dv.image_path)
                    ffmpeg_stitch_imgs_but = gr.Button(value="*Stitch frames to video*")
                    ffmpeg_stitch_imgs_but.click(direct_stitch_vid_from_frames,inputs=[image_path, fps, ffmpeg_location, ffmpeg_crf, ffmpeg_preset, add_soundtrack, soundtrack_path])
                # **OLD + NON ACTIVES AREA**
                with gr.Accordion(visible=False, label='INVISIBLE') as not_in_use_accordion:
                        mp4_path = gr.Textbox(label="MP4 path", lines=1, interactive=True, value = dv.mp4_path)
                        render_steps = gr.Checkbox(label="Render steps", value=dv.render_steps, interactive=True, visible=False)
                        from_img2img_instead_of_link = gr.Checkbox(label="from_img2img_instead_of_link", value=False, interactive=False, visible=False)
                        perlin_w = gr.Slider(label="Perlin W", minimum=0.1, maximum=16, step=0.1, value=da.perlin_w, interactive=True)
                        perlin_h = gr.Slider(label="Perlin H", minimum=0.1, maximum=16, step=0.1, value=da.perlin_h, interactive=True)
                        filename_format = gr.Textbox(label="Filename format", lines=1, interactive=True, value = d.filename_format, visible=False)
                        save_settings = gr.Checkbox(label="save_settings", value=d.save_settings, interactive=True)
                        save_samples = gr.Checkbox(label="save_samples", value=d.save_samples, interactive=True)
                        display_samples = gr.Checkbox(label="display_samples", value=False, interactive=False)
                        seed_enable_extras = gr.Checkbox(label="Enable subseed controls", value=False)
                        n_batch = gr.Number(label="N Batch", value=d.n_batch, interactive=True, precision=0, visible=False)
                        save_sample_per_step = gr.Checkbox(label="Save sample per step", value=d.save_sample_per_step, interactive=True)
                        show_sample_per_step = gr.Checkbox(label="Show sample per step", value=d.show_sample_per_step, interactive=True)
    # Gradio's Change functions - hiding and renaming elements based on other elements
    fps.change(fn=change_gif_button_visibility, inputs=fps, outputs=make_gif)
    r_upscale_model.change(fn=update_r_upscale_factor, inputs=r_upscale_model, outputs=r_upscale_factor)
    ncnn_upscale_model.change(fn=update_r_upscale_factor, inputs=ncnn_upscale_model, outputs=ncnn_upscale_factor)
    ncnn_upscale_model.change(update_upscale_out_res_by_model_name, inputs=[ncnn_upscale_in_vid_res, ncnn_upscale_model], outputs=ncnn_upscale_out_vid_res)
    ncnn_upscale_factor.change(update_upscale_out_res, inputs=[ncnn_upscale_in_vid_res, ncnn_upscale_factor], outputs=ncnn_upscale_out_vid_res)
    vid_to_upscale_chosen_file.change(vid_upscale_gradio_update_stats,inputs=[vid_to_upscale_chosen_file, ncnn_upscale_factor],outputs=[ncnn_upscale_in_vid_fps_ui_window, ncnn_upscale_in_vid_frame_count_window, ncnn_upscale_in_vid_res, ncnn_upscale_out_vid_res])
    animation_mode.change(fn=change_max_frames_visibility, inputs=animation_mode, outputs=max_frames)
    diffusion_cadence_outputs = [diffusion_cadence,guided_images_accord,optical_flow_cadence]
    for output in diffusion_cadence_outputs:
        animation_mode.change(fn=change_diffusion_cadence_visibility, inputs=animation_mode, outputs=output)
    three_d_related_outputs = [depth_3d_warping_accord,fov_accord,optical_flow_cadence,only_3d_motion_column]
    for output in three_d_related_outputs:
        animation_mode.change(fn=disble_3d_related_stuff, inputs=animation_mode, outputs=output)
    animation_mode.change(fn=enable_2d_related_stuff, inputs=animation_mode, outputs=only_2d_motion_column) 
    animation_mode.change(fn=disable_by_interpolation, inputs=animation_mode, outputs=color_force_grayscale)
    animation_mode.change(fn=disable_by_interpolation, inputs=animation_mode, outputs=noise_tab_column)
    animation_mode.change(fn=disable_pers_flip_accord, inputs=animation_mode, outputs=perspective_flip_accord)    
    animation_mode.change(fn=disable_pers_flip_accord, inputs=animation_mode, outputs=both_anim_mode_motion_params_column)
    #Hybrid related:
    animation_mode.change(fn=show_hybrid_html_msg, inputs=animation_mode, outputs=hybrid_msg_html)
    animation_mode.change(fn=change_hybrid_tab_status, inputs=animation_mode, outputs=hybrid_sch_accord)
    animation_mode.change(fn=change_hybrid_tab_status, inputs=animation_mode, outputs=hybrid_settings_accord)
    animation_mode.change(fn=change_hybrid_tab_status, inputs=animation_mode, outputs=humans_masking_accord)
    hybrid_comp_mask_type.change(fn=change_comp_mask_x_visibility, inputs=hybrid_comp_mask_type, outputs=hybrid_comp_mask_row)
    hybrid_motion.change(fn=disable_by_non_optical_flow, inputs=hybrid_motion, outputs=hybrid_flow_method)
    hybrid_motion.change(fn=disable_by_comp_mask, inputs=hybrid_motion, outputs=hybrid_motion_use_prev_img)
    hybrid_composite.change(fn=disable_by_hybrid_composite_dynamic, inputs=[hybrid_composite, hybrid_comp_mask_type], outputs=hybrid_comp_mask_row)
    hybrid_composite_outputs = [humans_masking_accord, hybrid_sch_accord, hybrid_comp_mask_type, hybrid_use_first_frame_as_init_image]
    for output in hybrid_composite_outputs:
        hybrid_composite.change(fn=disable_by_hybrid_composite, inputs=hybrid_composite, outputs=output)  
    hybrid_comp_mask_type_outputs = [hybrid_comp_mask_blend_alpha_schedule_row, hybrid_comp_mask_contrast_schedule_row, hybrid_comp_mask_auto_contrast_cutoff_high_schedule_row, hybrid_comp_mask_auto_contrast_cutoff_low_schedule_row]
    for output in hybrid_comp_mask_type_outputs:
        hybrid_comp_mask_type.change(fn=disable_by_comp_mask, inputs=hybrid_comp_mask_type, outputs=output)
    # End of hybrid related
    seed_behavior.change(fn=change_seed_iter_visibility, inputs=seed_behavior, outputs=seed_iter_N_row) 
    seed_behavior.change(fn=change_seed_schedule_visibility, inputs=seed_behavior, outputs=seed_schedule_row)
    color_coherence.change(fn=change_color_coherence_video_every_N_frames_visibility, inputs=color_coherence, outputs=color_coherence_video_every_N_frames_row)
    color_coherence.change(fn=change_color_coherence_image_path_visibility, inputs=color_coherence, outputs=color_coherence_image_path_row)
    noise_type.change(fn=change_perlin_visibility, inputs=noise_type, outputs=perlin_row)
    skip_video_creation_outputs = [fps_out_format_row, soundtrack_row, ffmpeg_quality_accordion, store_frames_in_ram, make_gif, r_upscale_row, delete_imgs]
    for output in skip_video_creation_outputs:
        skip_video_creation.change(fn=change_visibility_from_skip_video, inputs=skip_video_creation, outputs=output)  
    frame_interpolation_slow_mo_enabled.change(fn=hide_slow_mo,inputs=frame_interpolation_slow_mo_enabled,outputs=frame_interp_slow_mo_amount_column)
    frame_interpolation_engine.change(fn=change_interp_x_max_limit,inputs=[frame_interpolation_engine,frame_interpolation_x_amount],outputs=frame_interpolation_x_amount)
    [change_fn.change(set_interp_out_fps, inputs=[frame_interpolation_x_amount, frame_interpolation_slow_mo_enabled, frame_interpolation_slow_mo_amount, in_vid_fps_ui_window], outputs=out_interp_vid_estimated_fps) for change_fn in [frame_interpolation_x_amount, frame_interpolation_slow_mo_amount, frame_interpolation_slow_mo_enabled]]
    # Populate the FPS and FCount values as soon as a video is uploaded to the FileUploadBox (vid_to_interpolate_chosen_file)
    vid_to_interpolate_chosen_file.change(gradio_f_interp_get_fps_and_fcount,inputs=[vid_to_interpolate_chosen_file, frame_interpolation_x_amount, frame_interpolation_slow_mo_enabled, frame_interpolation_slow_mo_amount],outputs=[in_vid_fps_ui_window,in_vid_frame_count_window, out_interp_vid_estimated_fps])
    vid_to_interpolate_chosen_file.change(fn=hide_interp_stats,inputs=[vid_to_interpolate_chosen_file],outputs=[interp_live_stats_row])
    interp_hide_list = [frame_interpolation_slow_mo_enabled,frame_interpolation_keep_imgs,frame_interp_amounts_row,interp_existing_video_row]
    for output in interp_hide_list:
        frame_interpolation_engine.change(fn=hide_interp_by_interp_status,inputs=frame_interpolation_engine,outputs=output)
    # END OF UI TABS
    stuff = locals()
    stuff = {**stuff, **controlnet_dict}
    stuff.pop('controlnet_dict')
    return stuff

### SETTINGS STORAGE UPDATE! 2023-01-27
### To Reduce The Number Of Settings Overrides,
### They Are Being Passed As Dictionaries
### It Would Have Been Also Nice To Retrieve Them
### From Functions Like Deforumoutputargs(),
### But Over Time There Was Some Cross-Polination,
### So They Are Now Hardcoded As 'List'-Strings Below
### If you're adding a new setting, add it to one of the lists
### besides writing it in the setup functions above

anim_args_names =   str(r'''animation_mode, max_frames, border,
                        angle, zoom, translation_x, translation_y, translation_z, transform_center_x, transform_center_y,
                        rotation_3d_x, rotation_3d_y, rotation_3d_z,
                        enable_perspective_flip,
                        perspective_flip_theta, perspective_flip_phi, perspective_flip_gamma, perspective_flip_fv,
                        noise_schedule, strength_schedule, contrast_schedule, cfg_scale_schedule, pix2pix_img_cfg_scale_schedule,
                        enable_subseed_scheduling, subseed_schedule, subseed_strength_schedule,
                        enable_steps_scheduling, steps_schedule,
                        fov_schedule, aspect_ratio_schedule, near_schedule, far_schedule,
                        seed_schedule,
                        enable_sampler_scheduling, sampler_schedule,
                        mask_schedule, use_noise_mask, noise_mask_schedule,
                        enable_checkpoint_scheduling, checkpoint_schedule,
                        enable_clipskip_scheduling, clipskip_schedule, enable_noise_multiplier_scheduling, noise_multiplier_schedule,
                        kernel_schedule, sigma_schedule, amount_schedule, threshold_schedule,
                        color_coherence, color_coherence_image_path, color_coherence_video_every_N_frames, color_force_grayscale,
                        diffusion_cadence, optical_flow_cadence,
                        noise_type, perlin_w, perlin_h, perlin_octaves, perlin_persistence,
                        use_depth_warping, midas_weight,
                        padding_mode, sampling_mode, save_depth_maps,
                        video_init_path, extract_nth_frame, extract_from_frame, extract_to_frame, overwrite_extracted_frames,
                        use_mask_video, video_mask_path,
                        resume_from_timestring, resume_timestring'''
                    ).replace("\n", "").replace("\r", "").replace(" ", "").split(',')
hybrid_args_names =   str(r'''hybrid_generate_inputframes, hybrid_generate_human_masks, hybrid_use_first_frame_as_init_image,
                        hybrid_motion, hybrid_motion_use_prev_img, hybrid_flow_method, hybrid_composite, hybrid_comp_mask_type, hybrid_comp_mask_inverse,
                        hybrid_comp_mask_equalize, hybrid_comp_mask_auto_contrast, hybrid_comp_save_extra_frames,
                        hybrid_comp_alpha_schedule, hybrid_comp_mask_blend_alpha_schedule, hybrid_comp_mask_contrast_schedule,
                        hybrid_comp_mask_auto_contrast_cutoff_high_schedule, hybrid_comp_mask_auto_contrast_cutoff_low_schedule'''
                    ).replace("\n", "").replace("\r", "").replace(" ", "").split(',')
args_names =    str(r'''W, H, tiling, restore_faces,
                        seed, sampler,
                        seed_enable_extras, seed_resize_from_w, seed_resize_from_h,
                        steps, ddim_eta,
                        n_batch,
                        save_settings, save_samples, display_samples,
                        save_sample_per_step, show_sample_per_step, 
                        batch_name, filename_format,
                        seed_behavior, seed_iter_N,
                        use_init, from_img2img_instead_of_link, strength_0_no_init, strength, init_image,
                        use_mask, use_alpha_as_mask, invert_mask, overlay_mask,
                        mask_file, mask_contrast_adjust, mask_brightness_adjust, mask_overlay_blur,
                        fill, full_res_mask, full_res_mask_padding,
                        reroll_blank_frames'''
                    ).replace("\n", "").replace("\r", "").replace(" ", "").split(',')
video_args_names =  str(r'''skip_video_creation,
                            fps, make_gif, delete_imgs, output_format, ffmpeg_location, ffmpeg_crf, ffmpeg_preset,
                            add_soundtrack, soundtrack_path,
                            r_upscale_video, r_upscale_model, r_upscale_factor, r_upscale_keep_imgs,
                            render_steps,
                            path_name_modifier, image_path, mp4_path, store_frames_in_ram,
                            frame_interpolation_engine, frame_interpolation_x_amount, frame_interpolation_slow_mo_enabled, frame_interpolation_slow_mo_amount,
                            frame_interpolation_keep_imgs'''
                    ).replace("\n", "").replace("\r", "").replace(" ", "").split(',')
parseq_args_names = str(r'''parseq_manifest, parseq_use_deltas'''
                    ).replace("\n", "").replace("\r", "").replace(" ", "").split(',')
loop_args_names = str(r'''use_looper, init_images, image_strength_schedule, blendFactorMax, blendFactorSlope, 
                          tweening_frames_schedule, color_correction_factor'''
                    ).replace("\n", "").replace("\r", "").replace(" ", "").split(',')

def get_component_names():
    return ['override_settings_with_file', 'custom_settings_file'] + anim_args_names +['animation_prompts', 'animation_prompts_positive', 'animation_prompts_negative'] + args_names + video_args_names + parseq_args_names + hybrid_args_names + loop_args_names + controlnet_component_names()

def get_settings_component_names():
    return [name for name in get_component_names()] #if name not in video_args_names]

def setup_deforum_setting_ui(self, is_img2img, is_extension = True):
    ds = setup_deforum_setting_dictionary(self, is_img2img, is_extension)
    return [ds[name] for name in (['btn'] + get_component_names())]

def pack_anim_args(args_dict):
    return {name: args_dict[name] for name in (anim_args_names + hybrid_args_names)}

def pack_args(args_dict):
    args_dict = {name: args_dict[name] for name in args_names}
    args_dict['precision'] = 'autocast' 
    args_dict['scale'] = 7
    args_dict['subseed'] = -1
    args_dict['subseed_strength'] = 0
    args_dict['C'] = 4
    args_dict['f'] = 8
    args_dict['timestring'] = ""
    args_dict['init_latent'] = None
    args_dict['init_sample'] = None
    args_dict['init_c'] = None
    args_dict['noise_mask'] = None
    args_dict['seed_internal'] = 0
    return args_dict
    
def pack_video_args(args_dict):
    return {name: args_dict[name] for name in video_args_names}

def pack_parseq_args(args_dict):
    return {name: args_dict[name] for name in parseq_args_names}
    
def pack_loop_args(args_dict):
    return {name: args_dict[name] for name in loop_args_names}

def pack_controlnet_args(args_dict):
    return {name: args_dict[name] for name in controlnet_component_names()}

def process_args(args_dict_main):
    override_settings_with_file = args_dict_main['override_settings_with_file']
    custom_settings_file = args_dict_main['custom_settings_file']
    args_dict = pack_args(args_dict_main)
    anim_args_dict = pack_anim_args(args_dict_main)
    video_args_dict = pack_video_args(args_dict_main)
    parseq_args_dict = pack_parseq_args(args_dict_main)
    loop_args_dict = pack_loop_args(args_dict_main)
    controlnet_args_dict = pack_controlnet_args(args_dict_main)

    import json
    
    root = SimpleNamespace(**Root())
    root.p = args_dict_main['p']
    p = root.p
    root.animation_prompts = json.loads(args_dict_main['animation_prompts'])
    positive_prompts = args_dict_main['animation_prompts_positive']
    negative_prompts = args_dict_main['animation_prompts_negative']
    negative_prompts = negative_prompts.replace('--neg', '') # remove --neg from negative_prompts if recieved by mistake
    for key in root.animation_prompts:
        animationPromptCurr = root.animation_prompts[key]
        root.animation_prompts[key] = f"{positive_prompts} {animationPromptCurr} {'' if '--neg' in animationPromptCurr else '--neg'} {negative_prompts}"
    root.positive_prompts = positive_prompts
    root.negative_prompts = negative_prompts
    from deforum_helpers.settings import load_args
    
    if override_settings_with_file:
        load_args(args_dict, anim_args_dict, parseq_args_dict, loop_args_dict, controlnet_args_dict, custom_settings_file, root)
    
    if not os.path.exists(root.models_path):
        os.mkdir(root.models_path)

    args = SimpleNamespace(**args_dict)
    anim_args = SimpleNamespace(**anim_args_dict)
    video_args = SimpleNamespace(**video_args_dict)
    parseq_args = SimpleNamespace(**parseq_args_dict)
    loop_args = SimpleNamespace(**loop_args_dict)
    controlnet_args = SimpleNamespace(**controlnet_args_dict)

    p.width, p.height = map(lambda x: x - x % 64, (args.W, args.H))
    p.steps = args.steps
    p.seed = args.seed
    p.sampler_name = args.sampler
    p.batch_size = args.n_batch
    p.tiling = args.tiling
    p.restore_faces = args.restore_faces
    p.seed_enable_extras = args.seed_enable_extras
    p.subseed = args.subseed
    p.subseed_strength = args.subseed_strength
    p.seed_resize_from_w = args.seed_resize_from_w
    p.seed_resize_from_h = args.seed_resize_from_h
    p.fill = args.fill
    p.ddim_eta = args.ddim_eta

    current_arg_list = [args, anim_args, video_args, parseq_args]
    args.outdir = os.path.join(p.outpath_samples, args.batch_name)
    root.outpath_samples = args.outdir
    args.outdir = os.path.join(os.getcwd(), args.outdir)
    if not os.path.exists(args.outdir):
        os.makedirs(args.outdir)
    
    args.seed = get_fixed_seed(args.seed)
        
    args.timestring = time.strftime('%Y%m%d%H%M%S')
    args.strength = max(0.0, min(1.0, args.strength))

    if not args.use_init:
        args.init_image = None
        
    if anim_args.animation_mode == 'None':
        anim_args.max_frames = 1
    elif anim_args.animation_mode == 'Video Input':
        args.use_init = True
    
    return root, args, anim_args, video_args, parseq_args, loop_args, controlnet_args

def print_args(args):
    print("ARGS: /n")
    for key, value in args.__dict__.items():
        print(f"{key}: {value}")
 
# Local gradio-to-frame-interoplation function. *Needs* to stay here since we do Root() and use gradio elements directly, to be changed in the future
def upload_vid_to_interpolate(file, engine, x_am, sl_enabled, sl_am, keep_imgs, f_location, f_crf, f_preset, in_vid_fps):
    # print msg and do nothing if vid not uploaded or interp_x not provided
    if not file or engine == 'None':
        return print("Please upload a video and set a proper value for 'Interp X'. Can't interpolate x0 times :)")

    root_params = Root()
    f_models_path = root_params['models_path']

    process_interp_vid_upload_logic(file, engine, x_am, sl_enabled, sl_am, keep_imgs, f_location, f_crf, f_preset, in_vid_fps, f_models_path, file.orig_name)

def upload_pics_to_interpolate(pic_list, engine, x_am, sl_enabled, sl_am, keep_imgs, f_location, f_crf, f_preset, fps, add_audio, audio_track):
    from PIL import Image
    
    if pic_list is None or len(pic_list) < 2:
        return print("Please upload at least 2 pics for interpolation.")
        
    # make sure all uploaded pics have the same resolution
    pic_sizes = [Image.open(picture_path).size for picture_path in pic_list]
    if len(set(pic_sizes)) != 1:
        return print("All uploaded pics need to be of the same Width and Height / resolution.")
        
    resolution = pic_sizes[0]
     
    root_params = Root()
    f_models_path = root_params['models_path']
    
    process_interp_pics_upload_logic(pic_list, engine, x_am, sl_enabled, sl_am, keep_imgs, f_location, f_crf, f_preset, fps, f_models_path, resolution, add_audio, audio_track)

def upload_vid_to_depth(vid_to_depth_chosen_file, mode, thresholding, threshold_value, threshold_value_max, adapt_block_size, adapt_c, invert, end_blur, midas_weight_vid2depth, depth_keep_imgs, ffmpeg_location, ffmpeg_crf, ffmpeg_preset):
    # print msg and do nothing if vid not uploaded
    if not vid_to_depth_chosen_file:
        return print("Please upload a video :()")
    
    root_params = Root()
    f_models_path = root_params['models_path']
    
    process_depth_vid_upload_logic(vid_to_depth_chosen_file, mode, thresholding, threshold_value, threshold_value_max, adapt_block_size, adapt_c, invert, end_blur, midas_weight_vid2depth, vid_to_depth_chosen_file.orig_name, depth_keep_imgs, ffmpeg_location, ffmpeg_crf, ffmpeg_preset, f_models_path)

def ncnn_upload_vid_to_upscale(vid_path, in_vid_fps, in_vid_res, out_vid_res, upscale_model, upscale_factor, keep_imgs, f_location, f_crf, f_preset):
    if vid_path is None:
        print("Please upload a video :)")
        return
    root_params = Root()
    f_models_path = root_params['models_path']
    current_user = root_params['current_user_os']
    process_ncnn_upscale_vid_upload_logic(vid_path, in_vid_fps, in_vid_res, out_vid_res, f_models_path, upscale_model, upscale_factor, keep_imgs, f_location, f_crf, f_preset, current_user)<|MERGE_RESOLUTION|>--- conflicted
+++ resolved
@@ -95,12 +95,8 @@
     hybrid_comp_mask_auto_contrast_cutoff_high_schedule =  "0:(100)" 
     hybrid_comp_mask_auto_contrast_cutoff_low_schedule =  "0:(0)" 
     #Coherence
-<<<<<<< HEAD
-    color_coherence = 'LAB' #['None', 'HSV', 'LAB', 'RGB', 'Video Input'] {type:'string'}
-=======
-    color_coherence = 'Match Frame 0 LAB' #['None', 'Match Frame 0 HSV', 'Match Frame 0 LAB', 'Match Frame 0 RGB', 'Video Input', 'Image'] {type:'string'}
+    color_coherence = 'LAB' # ['None', 'HSV', 'LAB', 'RGB', 'Video Input', 'Image']
     color_coherence_image_path = ""
->>>>>>> b343ec0c
     color_coherence_video_every_N_frames = 1
     color_force_grayscale = False 
     diffusion_cadence = '2' #['1','2','3','4','5','6','7','8']
@@ -545,12 +541,7 @@
                     # COHERENCE INNER TAB
                     with gr.TabItem('Coherence', open=False) as coherence_accord:
                         with gr.Row(variant='compact'):
-<<<<<<< HEAD
-                            color_coherence = gr.Dropdown(label="Color coherence", choices=['None', 'HSV', 'LAB', 'RGB', 'Video Input'], value=da.color_coherence, type="value", elem_id="color_coherence", interactive=True)
-=======
-                            # Future TODO: remove 'match frame 0' prefix (after we manage the deprecated-names settings import), then convert from Dropdown to Radio!
-                            color_coherence = gr.Dropdown(label="Color coherence", choices=['None', 'Match Frame 0 HSV', 'Match Frame 0 LAB', 'Match Frame 0 RGB', 'Video Input', 'Image'], value=da.color_coherence, type="value", elem_id="color_coherence", interactive=True)
->>>>>>> b343ec0c
+                            color_coherence = gr.Dropdown(label="Color coherence", choices=['None', 'HSV', 'LAB', 'RGB', 'Video Input', 'Image'], value=da.color_coherence, type="value", elem_id="color_coherence", interactive=True)
                             color_force_grayscale = gr.Checkbox(label="Color force Grayscale", value=da.color_force_grayscale, interactive=True)
                         with gr.Row(visible=False) as color_coherence_image_path_row:
                             color_coherence_image_path = gr.Textbox(label="Color coherence image path", lines=1, value=da.color_coherence_image_path, interactive=True)
