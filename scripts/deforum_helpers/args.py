from modules.shared import cmd_opts
from modules.processing import get_fixed_seed
from modules.ui_components import FormRow
import modules.shared as sh
import modules.paths as ph
import os
from .frame_interpolation import set_interp_out_fps, gradio_f_interp_get_fps_and_fcount, process_interp_vid_upload_logic, process_interp_pics_upload_logic
from .upscaling import process_upscale_vid_upload_logic, process_ncnn_upscale_vid_upload_logic
from .vid2depth import process_depth_vid_upload_logic
from .video_audio_utilities import find_ffmpeg_binary, ffmpeg_stitch_video, direct_stitch_vid_from_frames, get_quick_vid_info, extract_number
from .gradio_funcs import *
from .general_utils import get_os, get_deforum_version
from .deforum_controlnet import controlnet_component_names, setup_controlnet_ui
import tempfile
        
def Root():
    device = sh.device
    models_path = ph.models_path + '/Deforum'
    half_precision = not cmd_opts.no_half
    mask_preset_names = ['everywhere','video_mask']
    p = None
    frames_cache = []
    initial_seed = None
    initial_info = None
    first_frame = None
    outpath_samples = ""
    animation_prompts = None
    color_corrections = None 
    initial_clipskip = None
    current_user_os = get_os()
    tmp_deforum_run_duplicated_folder = os.path.join(tempfile.gettempdir(), 'tmp_run_deforum')
    return locals()

def DeforumAnimArgs():
    animation_mode = '2D' # ['None', '2D', '3D', 'Video Input', 'Interpolation']
    max_frames = 120 
    border = 'replicate' # ['wrap', 'replicate']
    angle = "0:(0)"
    zoom = "0:(1.0025+0.002*sin(1.25*3.14*t/30))"
    translation_x = "0:(0)"
    translation_y = "0:(0)"
    translation_z = "0:(1.75)"
    transform_center_x = "0:(0.5)"
    transform_center_y = "0:(0.5)"
    rotation_3d_x = "0:(0)"
    rotation_3d_y = "0:(0)"
    rotation_3d_z = "0:(0)"
    enable_perspective_flip = False 
    perspective_flip_theta = "0:(0)"
    perspective_flip_phi = "0:(0)"
    perspective_flip_gamma = "0:(0)"
    perspective_flip_fv = "0:(53)"
    noise_schedule = "0: (0.065)"
    strength_schedule = "0: (0.65)"
    contrast_schedule = "0: (1.0)"
    cfg_scale_schedule = "0: (7)"
    enable_steps_scheduling = False
    steps_schedule = "0: (25)"
    fov_schedule = "0: (70)"
    aspect_ratio_schedule = "0: (1)"
    near_schedule = "0: (200)"
    far_schedule = "0: (10000)"
    seed_schedule = "0:(5), 1:(-1), 219:(-1), 220:(5)"
    pix2pix_img_cfg_scale = "1.5"
    pix2pix_img_cfg_scale_schedule = "0:(1.5)"
    enable_subseed_scheduling = False
    subseed_schedule = "0:(1)"
    subseed_strength_schedule = "0:(0)"
    # Sampler Scheduling
    enable_sampler_scheduling = False 
    sampler_schedule = '0: ("Euler a")'
    # Composable mask scheduling
    use_noise_mask = False
    mask_schedule = '0: ("{video_mask}")'
    noise_mask_schedule = '0: ("{video_mask}")'
    # Checkpoint Scheduling
    enable_checkpoint_scheduling = False
    checkpoint_schedule = '0: ("model1.ckpt"), 100: ("model2.ckpt")'
    # CLIP skip Scheduling
    enable_clipskip_scheduling = False 
    clipskip_schedule = '0: (2)'
    # Anti-blur
    kernel_schedule = "0: (5)"
    sigma_schedule = "0: (1.0)"
    amount_schedule = "0: (0.35)"
    threshold_schedule = "0: (0.0)"
    # Hybrid video
    hybrid_comp_alpha_schedule = "0:(1)" 
    hybrid_comp_mask_blend_alpha_schedule = "0:(0.5)" 
    hybrid_comp_mask_contrast_schedule = "0:(1)" 
    hybrid_comp_mask_auto_contrast_cutoff_high_schedule =  "0:(100)" 
    hybrid_comp_mask_auto_contrast_cutoff_low_schedule =  "0:(0)" 
    #Coherence
    color_coherence = 'Match Frame 0 LAB' #['None', 'Match Frame 0 HSV', 'Match Frame 0 LAB', 'Match Frame 0 RGB', 'Video Input'] {type:'string'}
    color_coherence_video_every_N_frames = 1
    color_force_grayscale = False 
    diffusion_cadence = '2' #['1','2','3','4','5','6','7','8']
    optical_flow_cadence = False
    #**Noise settings:**
    noise_type = 'perlin' # ['uniform', 'perlin']
    # Perlin params
    perlin_w = 8 
    perlin_h = 8 
    perlin_octaves = 4 
    perlin_persistence = 0.5 
    #**3D Depth Warping:**
    use_depth_warping = True 
    midas_weight = 0.2 
    padding_mode = 'border' # ['border', 'reflection', 'zeros'] 
    sampling_mode = 'bicubic' # ['bicubic', 'bilinear', 'nearest']
    save_depth_maps = False 
    #**Video Input:**
    video_init_path ='https://deforum.github.io/a1/V1.mp4' 
    extract_nth_frame = 1
    extract_from_frame = 0 
    extract_to_frame = -1  # minus 1 for unlimited frames
    overwrite_extracted_frames = True 
    use_mask_video = False 
    video_mask_path ='https://deforum.github.io/a1/VM1.mp4'
    #**Hybrid Video for 2D/3D Animation Mode:**
    hybrid_generate_inputframes = False 
    hybrid_generate_human_masks = "None" #['None','PNGs','Video', 'Both']
    hybrid_use_first_frame_as_init_image = True 
    hybrid_motion = "None" #['None','Optical Flow','Perspective','Affine']
    hybrid_motion_use_prev_img = False 
    hybrid_flow_method = "Farneback" #['DIS Medium','Farneback']
    hybrid_composite = False 
    hybrid_comp_mask_type = "None" #['None', 'Depth', 'Video Depth', 'Blend', 'Difference']
    hybrid_comp_mask_inverse = False 
    hybrid_comp_mask_equalize = "None" # ['None','Before','After','Both']
    hybrid_comp_mask_auto_contrast = False 
    hybrid_comp_save_extra_frames = False 
    #**Resume Animation:**
    resume_from_timestring = False 
    resume_timestring = "20230129210106" 

    return locals()
    
def DeforumAnimPrompts():
    return r"""{
    "0": "tiny cute swamp bunny, highly detailed, intricate, ultra hd, sharp photo, crepuscular rays, in focus, by tomasz alen kopera",
    "30": "anthropomorphic clean cat, surrounded by fractals, epic angle and pose, symmetrical, 3d, depth of field, ruan jia and fenghua zhong",
    "60": "a beautiful coconut --neg photo, realistic",
    "90": "a beautiful durian, trending on Artstation"
}
    """

def DeforumArgs():
    #**Image Settings**
    W = 512 #
    H = 512 #
    W, H = map(lambda x: x - x % 64, (W, H))  # resize to integer multiple of 64

    #**Webui stuff**
    tiling = False
    restore_faces = False
    seed_enable_extras = False
    subseed = -1
    subseed_strength = 0
    seed_resize_from_w = 0
    seed_resize_from_h = 0
    
    #**Sampling Settings**
    seed = -1 #
    sampler = 'euler_ancestral' # ["klms","dpm2","dpm2_ancestral","heun","euler","euler_ancestral","plms", "ddim"]
    steps = 25 #
    scale = 7 #
    ddim_eta = 0.0 #
    dynamic_threshold = None
    static_threshold = None

    #**Save & Display Settings**
    save_samples = True 
    save_settings = True 
    display_samples = True 
    save_sample_per_step = False 
    show_sample_per_step = False 

    #**Prompt Settings**
    prompt_weighting = False 
    normalize_prompt_weights = True 
    log_weighted_subprompts = False 

    #**Batch Settings**
    n_batch = 1 #
    batch_name = "Deforum" 
    filename_format = "{timestring}_{index}_{prompt}.png" # ["{timestring}_{index}_{seed}.png","{timestring}_{index}_{prompt}.png"]
    seed_behavior = "iter" # ["iter","fixed","random","ladder","alternate","schedule"]
    seed_iter_N = 1
    outdir = ""

    #**Init Settings**
    use_init = False 
    strength = 0.0 
    strength_0_no_init = True # Set the strength to 0 automatically when no init image is used
    init_image = "https://deforum.github.io/a1/I1.png" 
    # Whiter areas of the mask are areas that change more
    use_mask = False 
    use_alpha_as_mask = False # use the alpha channel of the init image as the mask
    mask_file = "https://deforum.github.io/a1/M1.jpg" 
    invert_mask = False 
    # Adjust mask image, 1.0 is no adjustment. Should be positive numbers.
    mask_contrast_adjust = 1.0  
    mask_brightness_adjust = 1.0  
    # Overlay the masked image at the end of the generation so it does not get degraded by encoding and decoding
    overlay_mask = True 
    # Blur edges of final overlay mask, if used. Minimum = 0 (no blur)
    mask_overlay_blur = 4

    fill = 1 #MASKARGSEXPANSION Todo : Rename and convert to same formatting as used in img2img masked content
    full_res_mask = True
    full_res_mask_padding = 4
    reroll_blank_frames = 'reroll' # reroll, interrupt, or ignore

    n_samples = 1 # doesnt do anything
    precision = 'autocast' 
    C = 4
    f = 8

    prompt = ""
    timestring = ""
    init_latent = None
    init_sample = None
    init_c = None
    mask_image = None
    noise_mask = None
    seed_internal = 0

    return locals()

def keyframeExamples():
    return '''{
    "0": "https://user-images.githubusercontent.com/121192995/215279228-1673df8a-f919-4380-b04c-19379b2041ff.png",
    "50": "https://user-images.githubusercontent.com/121192995/215279281-7989fd6f-4b9b-4d90-9887-b7960edd59f8.png",
    "100": "https://user-images.githubusercontent.com/121192995/215279284-afc14543-d220-4142-bbf4-503776ca2b8b.png",
    "150": "https://user-images.githubusercontent.com/121192995/215279286-23378635-85b3-4457-b248-23e62c048049.jpg",
    "200": "https://user-images.githubusercontent.com/121192995/215279228-1673df8a-f919-4380-b04c-19379b2041ff.png"
}'''

def LoopArgs():
    use_looper = False
    init_images = keyframeExamples()
    image_strength_schedule = "0:(0.75)"
    blendFactorMax = "0:(0.35)"
    blendFactorSlope = "0:(0.25)"
    tweening_frames_schedule = "0:(20)"
    color_correction_factor = "0:(0.075)"
    return locals()

def ParseqArgs():
    parseq_manifest = None
    parseq_use_deltas = True
    return locals()
    
def DeforumOutputArgs():
    skip_video_creation = False
    fps = 15 
    make_gif = False
    delete_imgs = False # True will delete all imgs after a successful mp4 creation
    image_path = "C:/SD/20230124234916_%09d.png" 
    mp4_path = "testvidmanualsettings.mp4" 
    ffmpeg_location = find_ffmpeg_binary()
    ffmpeg_crf = '17'
    ffmpeg_preset = 'slow'
    add_soundtrack = 'None' # ["File","Init Video"]
    soundtrack_path = "https://deforum.github.io/a1/A1.mp3"
    # End-Run upscaling
    r_upscale_video = False
    r_upscale_factor = 'x2' # ['2x', 'x3', 'x4']
    r_upscale_model = 'realesr-animevideov3' # 'realesr-animevideov3' (default of realesrgan engine, does 2-4x), the rest do only 4x: 'realesrgan-x4plus', 'realesrgan-x4plus-anime'
    r_upscale_keep_imgs = True
    
    render_steps = False
    path_name_modifier = "x0_pred" #["x0_pred","x"]
    store_frames_in_ram = False
    #**Interpolate Video Settings**
    frame_interpolation_engine = "None" # ["None", "RIFE v4.6", "FILM"]
    frame_interpolation_x_amount = 2 # [2 to 1000 depends on the engine]
    frame_interpolation_slow_mo_enabled = False
    frame_interpolation_slow_mo_amount = 2 #[2 to 10]
    frame_interpolation_keep_imgs = False
    return locals()
    
import gradio as gr
import time
from types import SimpleNamespace

i1_store_backup = f"<p style=\"text-align:center;font-weight:bold;margin-bottom:0em\">Deforum extension for auto1111 — version 2.2b | Git commit: {get_deforum_version()}</p>"
i1_store = i1_store_backup

mask_fill_choices=['fill', 'original', 'latent noise', 'latent nothing']

def setup_deforum_setting_dictionary(self, is_img2img, is_extension = True):
    d = SimpleNamespace(**DeforumArgs()) #default args
    da = SimpleNamespace(**DeforumAnimArgs()) #default anim args
    dp = SimpleNamespace(**ParseqArgs()) #default parseq ars
    dv = SimpleNamespace(**DeforumOutputArgs()) #default video args
    dr = SimpleNamespace(**Root()) # ROOT args
    dloopArgs = SimpleNamespace(**LoopArgs())
    if not is_extension:
        with gr.Row(variant='compact'):
            btn = gr.Button("Click here after the generation to show the video")
        with gr.Row(variant='compact'):
            i1 = gr.HTML(i1_store, elem_id='deforum_header')
    else:
        btn = i1 = gr.HTML("")
       
    # MAIN (TOP) EXTENSION INFO ACCORD
    with gr.Accordion("Info, Links and Help", open=False, elem_id='main_top_info_accord'):
            gr.HTML("""<strong>Made by <a href="https://deforum.github.io">deforum.github.io</a>, port for AUTOMATIC1111's webui maintained by <a href="https://github.com/kabachuha">kabachuha</a></strong>""")
            gr.HTML("""<a  style="color:SteelBlue" href="https://github.com/deforum-art/deforum-for-automatic1111-webui/wiki/FAQ-&-Troubleshooting">FOR HELP CLICK HERE</a""", elem_id="for_help_click_here")
            gr.HTML("""<ul style="list-style-type:circle; margin-left:1em">
            <li>The code for this extension: <a  style="color:SteelBlue" href="https://github.com/deforum-art/deforum-for-automatic1111-webui">here</a>.</li>
            <li>Join the <a style="color:SteelBlue" href="https://discord.gg/deforum">official Deforum Discord</a> to share your creations and suggestions.</li>
            <li>Official Deforum Wiki: <a style="color:SteelBlue" href="https://github.com/deforum-art/deforum-for-automatic1111-webui/wiki">here</a>.</li>
            <li>Anime-inclined great guide (by FizzleDorf) with lots of examples: <a style="color:SteelBlue" href="https://rentry.org/AnimAnon-Deforum">here</a>.</li>
            <li>For advanced keyframing with Math functions, see <a style="color:SteelBlue" href="https://github.com/deforum-art/deforum-for-automatic1111-webui/wiki/Maths-in-Deforum">here</a>.</li>
            <li>Alternatively, use <a style="color:SteelBlue" href="https://sd-parseq.web.app/deforum">sd-parseq</a> as a UI to define your animation schedules (see the Parseq section in the Init tab).</li>
            <li><a style="color:SteelBlue" href="https://www.framesync.xyz/">framesync.xyz</a> is also a good option, it makes compact math formulae for Deforum keyframes by selecting various waveforms.</li>
            <li>The other site allows for making keyframes using <a style="color:SteelBlue" href="https://www.chigozie.co.uk/keyframe-string-generator/">interactive splines and Bezier curves</a> (select Disco output format).</li>
            <li>If you want to use Width/Height which are not multiples of 64, please change noise_type to 'Uniform', in Keyframes --> Noise.</li>
            </ul>
            <italic>If you liked this extension, please <a style="color:SteelBlue" href="https://github.com/deforum-art/deforum-for-automatic1111-webui">give it a star on GitHub</a>!</italic> 😊""")
    if not is_extension:
        def show_vid():
            return {
                i1: gr.update(value=i1_store, visible=True)
            }
        
        btn.click(
            show_vid,
            [],
            [i1]
            )
            
    with gr.Blocks():
        with gr.Tabs():
            # RUN TAB
            with gr.TabItem('Run'):
                from modules.sd_samplers import samplers_for_img2img
                with gr.Row(variant='compact'):
                    sampler = gr.Dropdown(label="Sampler", choices=[x.name for x in samplers_for_img2img], value=samplers_for_img2img[0].name, type="value", elem_id="sampler", interactive=True)
                    steps = gr.Slider(label="Steps", minimum=0, maximum=200, step=1, value=d.steps, interactive=True)
                with gr.Row(variant='compact'):
                    W = gr.Slider(label="Width", minimum=64, maximum=2048, step=64, value=d.W, interactive=True)
                    H = gr.Slider(label="Height", minimum=64, maximum=2048, step=64, value=d.H, interactive=True) 
                with gr.Row(variant='compact'):
                    seed = gr.Number(label="Seed", value=d.seed, interactive=True, precision=0)
                    batch_name = gr.Textbox(label="Batch name", lines=1, interactive=True, value = d.batch_name)
                with gr.Accordion('Restore Faces, Tiling & more', open=False) as run_more_settings_accord:
                    with gr.Row(variant='compact'):
                        restore_faces = gr.Checkbox(label='Restore Faces', value=d.restore_faces)
                        tiling = gr.Checkbox(label='Tiling', value=False)
                        ddim_eta = gr.Number(label="DDIM Eta", value=d.ddim_eta, interactive=True)
                    with gr.Row(variant='compact') as pix2pix_img_cfg_scale_row:
                        pix2pix_img_cfg_scale_schedule = gr.Textbox(label="Pix2Pix img CFG schedule", value=da.pix2pix_img_cfg_scale_schedule, interactive=True)    
                # RUN FROM SETTING FILE ACCORD
                with gr.Accordion('Resume & Run from file', open=False):
                    with gr.Tab('Run from Settings file'):
                        with gr.Row(variant='compact'):
                            override_settings_with_file = gr.Checkbox(label="Override settings", value=False, interactive=True, elem_id='override_settings')
                            custom_settings_file = gr.Textbox(label="Custom settings file", lines=1, interactive=True, elem_id='custom_settings_file')
                    # RESUME ANIMATION ACCORD
                    with gr.Tab('Resume Animation'):
                        with gr.Row(variant='compact'):
                            resume_from_timestring = gr.Checkbox(label="Resume from timestring", value=da.resume_from_timestring, interactive=True)
                            resume_timestring = gr.Textbox(label="Resume timestring", lines=1, value = da.resume_timestring, interactive=True)
            # KEYFRAMES TAB
            with gr.TabItem('Keyframes'): #TODO make a some sort of the original dictionary parsing
                with gr.Row(variant='compact'):
                    with gr.Column(scale=2):
                        animation_mode = gr.Radio(['2D', '3D', 'Interpolation', 'Video Input'], label="Animation mode", value=da.animation_mode, elem_id="animation_mode")
                    with gr.Column(scale=1, min_width=180):
                        border = gr.Radio(['replicate', 'wrap'], label="Border", value=da.border, elem_id="border")
                with gr.Row(variant='compact'):
                    diffusion_cadence = gr.Slider(label="Cadence", minimum=1, maximum=50, step=1, value=da.diffusion_cadence, interactive=True)
                    # optical_flow_cadence = gr.Checkbox(label="Optical flow cadence", value=False, interactive=True, elem_id='optical_flow_cadence')
                    max_frames = gr.Number(label="Max frames", lines=1, value = da.max_frames, interactive=True, precision=0)
                # GUIDED IMAGES ACCORD
                with gr.Accordion('Guided Images', open=False, elem_id='guided_images_accord') as guided_images_accord:
                    # GUIDED IMAGES INFO ACCORD
                    with gr.Accordion('*READ ME before you use this mode!*', open=False):
                        gr.HTML("""You can use this as a guided image tool or as a looper depending on your settings in the keyframe images field. 
                                   Set the keyframes and the images that you want to show up. 
                                   Note: the number of frames between each keyframe should be greater than the tweening frames.""")
                        #    In later versions this should be also in the strength schedule, but for now you need to set it.
                        gr.HTML("""Prerequisites and Important Info: 
                                   <ul style="list-style-type:circle; margin-left:2em; margin-bottom:0em">
                                       <li>This mode works ONLY with 2D/3D animation modes. Interpolation and Video Input modes aren't supported.</ li>
                                       <li>Set Init tab's strength slider greater than 0. Recommended value (.65 - .80).</ li>
                                       <li>Set 'seed_behavior' to 'schedule' under the Seed Scheduling section below.</li>
                                    </ul>
                                """)
                        gr.HTML("""Looping recommendations: 
                                    <ul style="list-style-type:circle; margin-left:2em; margin-bottom:0em">
                                        <li>seed_schedule should start and end on the same seed. <br />
                                            Example: seed_schedule could use 0:(5), 1:(-1), 219:(-1), 220:(5)</li>
                                        <li>The 1st and last keyframe images should match.</li>
                                        <li>Set your total number of keyframes to be 21 more than the last inserted keyframe image. <br />
                                            Example: Default args should use 221 as total keyframes.</li>
                                        <li>Prompts are stored in JSON format. If you've got an error, check it in validator, <a style="color:SteelBlue" href="https://odu.github.io/slingjsonlint/">like here</a></li>
                                    </ul>
                                """)
                    with gr.Row(variant='compact'):
                        use_looper = gr.Checkbox(label="Enable guided images mode", value=dloopArgs.use_looper, interactive=True)
                    with gr.Row(variant='compact'):
                        init_images = gr.Textbox(label="Images to use for keyframe guidance", lines=9, value = keyframeExamples(), interactive=True)
                    # GUIDED IMAGES SCHEDULES ACCORD
                    with gr.Accordion('Guided images schedules', open=False):
                        with gr.Row(variant='compact'):
                            image_strength_schedule = gr.Textbox(label="Image strength schedule", lines=1, value = dloopArgs.image_strength_schedule, interactive=True)
                        with gr.Row(variant='compact'):
                            blendFactorMax = gr.Textbox(label="Blend factor max", lines=1, value = dloopArgs.blendFactorMax, interactive=True)
                        with gr.Row(variant='compact'):
                            blendFactorSlope = gr.Textbox(label="Blend factor slope", lines=1, value = dloopArgs.blendFactorSlope, interactive=True)
                        with gr.Row(variant='compact'):
                            tweening_frames_schedule = gr.Textbox(label="Tweening frames schedule", lines=1, value = dloopArgs.tweening_frames_schedule, interactive=True)
                        with gr.Row(variant='compact'):
                            color_correction_factor = gr.Textbox(label="Color correction factor", lines=1, value = dloopArgs.color_correction_factor, interactive=True)
                # EXTA SCHEDULES TABS
                with gr.Tabs(elem_id='extra_schedules'):
                    with gr.TabItem('Strength'):
                        with gr.Row(variant='compact'):
                            strength_schedule = gr.Textbox(label="Strength schedule", lines=1, value = da.strength_schedule, interactive=True)
                    with gr.TabItem('CFG'):
                        with gr.Row(variant='compact'):
                            cfg_scale_schedule = gr.Textbox(label="CFG scale schedule", lines=1, value = da.cfg_scale_schedule, interactive=True)
                    with gr.TabItem('Seed') as a3:
                        with gr.Row(variant='compact'):
                            seed_behavior = gr.Radio(['iter', 'fixed', 'random', 'ladder', 'alternate', 'schedule'], label="Seed behavior", value=d.seed_behavior, elem_id="seed_behavior")
                        with gr.Row(variant='compact') as seed_iter_N_row:
                            seed_iter_N = gr.Number(label="Seed iter N", value=d.seed_iter_N, interactive=True, precision=0)
                        with gr.Row(visible=False) as seed_schedule_row:
                            seed_schedule = gr.Textbox(label="Seed schedule", lines=1, value = da.seed_schedule, interactive=True)
                    with gr.TabItem('SubSeed', open=False) as subseed_sch_tab:
                        with gr.Row(variant='compact'):
                            enable_subseed_scheduling = gr.Checkbox(label="Enable Subseed scheduling", value=da.enable_subseed_scheduling, interactive=True)
                            subseed_schedule = gr.Textbox(label="Subseed schedule", lines=1, value = da.subseed_schedule, interactive=True)
                            subseed_strength_schedule = gr.Textbox(label="Subseed strength schedule", lines=1, value = da.subseed_strength_schedule, interactive=True)
                        with gr.Row(variant='compact'):
                            seed_resize_from_w = gr.Slider(minimum=0, maximum=2048, step=64, label="Resize seed from width", value=0)
                            seed_resize_from_h = gr.Slider(minimum=0, maximum=2048, step=64, label="Resize seed from height", value=0)
                    # Steps Scheduling
                    with gr.TabItem('Step') as a13:
                        with gr.Row(variant='compact'):
                            enable_steps_scheduling = gr.Checkbox(label="Enable steps scheduling", value=da.enable_steps_scheduling, interactive=True)
                        with gr.Row(variant='compact'):
                            steps_schedule = gr.Textbox(label="Steps schedule", lines=1, value = da.steps_schedule, interactive=True)
                    # Sampler Scheduling
                    with gr.TabItem('Sampler') as a14:
                        with gr.Row(variant='compact'):
                            enable_sampler_scheduling = gr.Checkbox(label="Enable sampler scheduling", value=da.enable_sampler_scheduling, interactive=True)
                        with gr.Row(variant='compact'):
                            sampler_schedule = gr.Textbox(label="Sampler schedule", lines=1, value = da.sampler_schedule, interactive=True)
                    # Checkpoint Scheduling
                    with gr.TabItem('Checkpoint') as a15:
                        with gr.Row(variant='compact'):
                            enable_checkpoint_scheduling = gr.Checkbox(label="Enable checkpoint scheduling", value=da.enable_checkpoint_scheduling, interactive=True)
                        with gr.Row(variant='compact'):
                            checkpoint_schedule = gr.Textbox(label="Checkpoint schedule", lines=1, value = da.checkpoint_schedule, interactive=True)
                    with gr.TabItem('CLIP Skip', open=False) as a16:
                        with gr.Row(variant='compact'):
                            enable_clipskip_scheduling = gr.Checkbox(label="Enable CLIP skip scheduling", value=da.enable_clipskip_scheduling, interactive=True)
                        with gr.Row(variant='compact'):
                            clipskip_schedule = gr.Textbox(label="CLIP skip schedule", lines=1, value = da.clipskip_schedule, interactive=True)
                # MOTION INNER TAB
                with gr.Tabs(elem_id='motion_noise_etc'):
                    with gr.TabItem('Motion') as motion_tab:
                        with gr.Column(visible=True) as only_2d_motion_column:
                            with gr.Row(variant='compact'):
                                zoom = gr.Textbox(label="Zoom", lines=1, value = da.zoom, interactive=True)
                            with gr.Row(variant='compact'):
                                angle = gr.Textbox(label="Angle", lines=1, value = da.angle, interactive=True)
                            with gr.Row(variant='compact'):
                                transform_center_x = gr.Textbox(label="Transform Center X", lines=1, value = da.transform_center_x, interactive=True)
                            with gr.Row(variant='compact'):
                                transform_center_y = gr.Textbox(label="Transform Center Y", lines=1, value = da.transform_center_y, interactive=True)
                        with gr.Column(visible=True) as both_anim_mode_motion_params_column:
                            with gr.Row(variant='compact'):
                                translation_x = gr.Textbox(label="Translation X", lines=1, value = da.translation_x, interactive=True)
                            with gr.Row(variant='compact'):
                                translation_y = gr.Textbox(label="Translation Y", lines=1, value = da.translation_y, interactive=True)
                        with gr.Column(visible=False) as only_3d_motion_column:
                            with gr.Row(variant='compact'):
                                translation_z = gr.Textbox(label="Translation Z", lines=1, value = da.translation_z, interactive=True)
                            with gr.Row(variant='compact'):
                                rotation_3d_x = gr.Textbox(label="Rotation 3D X", lines=1, value = da.rotation_3d_x, interactive=True)
                            with gr.Row(variant='compact'):
                                rotation_3d_y = gr.Textbox(label="Rotation 3D Y", lines=1, value = da.rotation_3d_y, interactive=True)
                            with gr.Row(variant='compact'):
                                rotation_3d_z = gr.Textbox(label="Rotation 3D Z", lines=1, value = da.rotation_3d_z, interactive=True)
                        # 3D DEPTH & FOV ACCORD
                        with gr.Accordion('Depth Warping & FOV', visible=False, open=False) as depth_3d_warping_accord:
                            with gr.TabItem('Depth Warping'): 
                                with gr.Row(variant='compact'):
                                    use_depth_warping = gr.Checkbox(label="Use depth warping", value=da.use_depth_warping, interactive=True)
                                    midas_weight = gr.Number(label="MiDaS weight", value=da.midas_weight, interactive=True)
                                with gr.Row(variant='compact'):
                                    padding_mode = gr.Radio(['border', 'reflection', 'zeros'], label="Padding mode", value=da.padding_mode, elem_id="padding_mode")
                                    sampling_mode = gr.Radio(['bicubic', 'bilinear', 'nearest'], label="Sampling mode", value=da.sampling_mode, elem_id="sampling_mode")
                            with gr.TabItem('Field Of View', visible=False, open=False) as fov_accord:
                                with gr.Row(variant='compact'):
                                    fov_schedule = gr.Textbox(label="FOV schedule", lines=1, value = da.fov_schedule, interactive=True)
                                with gr.Row(variant='compact'):
                                    aspect_ratio_schedule = gr.Textbox(label="Aspect Ratio schedule", lines=1, value = da.aspect_ratio_schedule, interactive=True)
                                with gr.Row(variant='compact'):
                                    near_schedule = gr.Textbox(label="Near schedule", lines=1, value = da.near_schedule, interactive=True)
                                with gr.Row(variant='compact'):
                                    far_schedule = gr.Textbox(label="Far schedule", lines=1, value = da.far_schedule, interactive=True)
                        # PERSPECTIVE FLIP ACCORD
                        with gr.Accordion('Perspective Flip', open=False) as perspective_flip_accord:
                            with gr.Row(variant='compact'):
                                enable_perspective_flip = gr.Checkbox(label="Enable perspective flip", value=da.enable_perspective_flip, interactive=True)
                            with gr.Row(variant='compact'):
                                perspective_flip_theta = gr.Textbox(label="Perspective flip theta", lines=1, value = da.perspective_flip_theta, interactive=True)
                            with gr.Row(variant='compact'):
                                perspective_flip_phi = gr.Textbox(label="Perspective flip phi", lines=1, value = da.perspective_flip_phi, interactive=True)
                            with gr.Row(variant='compact'):
                                perspective_flip_gamma = gr.Textbox(label="Perspective flip gamma", lines=1, value = da.perspective_flip_gamma, interactive=True)
                            with gr.Row(variant='compact'):
                                perspective_flip_fv = gr.Textbox(label="Perspective flip fv", lines=1, value = da.perspective_flip_fv, interactive=True)
                    # NOISE INNER TAB
                    with gr.TabItem('Noise') as a8:
                        with gr.Row(variant='compact'):
                            noise_type = gr.Radio(['uniform', 'perlin'], label="Noise type", value=da.noise_type, elem_id="noise_type")
                        with gr.Row(variant='compact'):
                            noise_schedule = gr.Textbox(label="Noise schedule", lines=1, value = da.noise_schedule, interactive=True)
                        with gr.Row(variant='compact') as perlin_row:
                            with gr.Column(min_width=220):
                                perlin_octaves = gr.Slider(label="Perlin octaves", minimum=1, maximum=7, value=da.perlin_octaves, step=1, interactive=True)
                            with gr.Column(min_width=220):
                                perlin_persistence = gr.Slider(label="Perlin persistence", minimum=0, maximum=1, value=da.perlin_persistence, step=0.02, interactive=True)
                    # COHERENCE INNER TAB
                    with gr.TabItem('Coherence', open=False) as coherence_accord:
                        with gr.Row(variant='compact'):
                            # Future TODO: remove 'match frame 0' prefix (after we manage the deprecated-names settings import), then convert from Dropdown to Radio!
                            color_coherence = gr.Dropdown(label="Color coherence", choices=['None', 'Match Frame 0 HSV', 'Match Frame 0 LAB', 'Match Frame 0 RGB', 'Video Input'], value=da.color_coherence, type="value", elem_id="color_coherence", interactive=True)
                            # with gr.Column(variant='compact') as force_grayscale_column:
                            color_force_grayscale = gr.Checkbox(label="Color force Grayscale", value=da.color_force_grayscale, interactive=True)
                        with gr.Row(visible=False) as color_coherence_video_every_N_frames_row:
                            color_coherence_video_every_N_frames = gr.Number(label="Color coherence video every N frames", value=1, interactive=True)
                        with gr.Row(variant='compact'):
                            contrast_schedule = gr.Textbox(label="Contrast schedule", lines=1, value = da.contrast_schedule, interactive=True)
                            optical_flow_cadence = gr.Checkbox(label="Optical flow cadence", value=False, interactive=True, elem_id='optical_flow_cadence')
                        with gr.Row(variant='compact'):
                            # what to do with blank frames (they may result from glitches or the NSFW filter being turned on): reroll with +1 seed, interrupt the animation generation, or do nothing
                            reroll_blank_frames = gr.Radio(['reroll', 'interrupt', 'ignore'], label="Reroll blank frames", value=d.reroll_blank_frames, elem_id="reroll_blank_frames")
                    # ANTI BLUR INNER TAB  
                    with gr.TabItem('Anti Blur', open=False, elem_id='anti_blur_accord') as anti_blur_tab:
                        with gr.Row(variant='compact'):
                            kernel_schedule = gr.Textbox(label="Kernel schedule", lines=1, value = da.kernel_schedule, interactive=True)
                        with gr.Row(variant='compact'):
                            sigma_schedule = gr.Textbox(label="Sigma schedule", lines=1, value = da.sigma_schedule, interactive=True)
                        with gr.Row(variant='compact'):
                            amount_schedule = gr.Textbox(label="Amount schedule", lines=1, value = da.amount_schedule, interactive=True)
                        with gr.Row(variant='compact'):
                            threshold_schedule = gr.Textbox(label="Threshold schedule", lines=1, value = da.threshold_schedule, interactive=True)
            # PROMPTS TAB    
            with gr.TabItem('Prompts'):
                # PROMPTS INFO ACCORD  
                with gr.Accordion(label='*Important* notes on Prompts', elem_id='prompts_info_accord', open=False, visible=True) as prompts_info_accord:
                    gr.HTML("""
                        <ul style="list-style-type:circle; margin-left:0.75em; margin-bottom:0.2em">
                        <li>Please always keep values in math functions above 0.</li>
                        <li>There is *no* Batch mode like in vanilla deforum. Please Use the txt2img tab for that.</li>
                        <li>For negative prompts, please write your positive prompt, then --neg ugly, text, assymetric, or any other negative tokens of your choice. OR:</li>
                        <li>Use the negative_prompts field to automatically append all words as a negative prompt. *Don't* add --neg in the negative_prompts field!</li>
                        <li>Prompts are stored in JSON format. If you've got an error, check it in a <a style="color:SteelBlue" href="https://odu.github.io/slingjsonlint/">JSON Validator</a></li>
                        </ul>
                        """)
                with gr.Row(variant='compact'):
                    animation_prompts = gr.Textbox(label="Prompts", lines=8, interactive=True, value = DeforumAnimPrompts())
                with gr.Row(variant='compact'):
                    animation_prompts_positive = gr.Textbox(label="Prompts positive", lines=1, interactive=True, value = "")
                with gr.Row(variant='compact'):
                    animation_prompts_negative = gr.Textbox(label="Prompts negative", lines=1, interactive=True, value = "")
                # COMPOSABLE MASK SCHEDULING ACCORD
                with gr.Accordion('Composable Mask scheduling', open=False):
                    gr.HTML("""
                            <ul style="list-style-type:circle; margin-left:0.75em; margin-bottom:0.2em">
                            <li>To enable, check use_mask in the Init tab</li>
                            <li>Supports boolean operations: (! - negation, & - and, | - or, ^ - xor, \ - difference, () - nested operations)</li>
                            <li>default variables: in \{\}, like \{init_mask\}, \{video_mask\}, \{everywhere\}</li>
                            <li>masks from files: in [], like [mask1.png]</li>
                            <li>description-based: <i>word masks</i> in &lt;&gt;, like &lt;apple&gt;, &lt;hair&gt</li>
                            </ul>
                            """)
                    with gr.Row(variant='compact'):
                        mask_schedule = gr.Textbox(label="Mask schedule", lines=1, value = da.mask_schedule, interactive=True)
                    with gr.Row(variant='compact'):
                        use_noise_mask = gr.Checkbox(label="Use noise mask", value=da.use_noise_mask, interactive=True)
                    with gr.Row(variant='compact'):
                        noise_mask_schedule = gr.Textbox(label="Noise mask schedule", lines=1, value = da.noise_mask_schedule, interactive=True)
            # INIT MAIN TAB
            with gr.TabItem('Init'):
                # IMAGE INIT INNER-TAB
                with gr.Tab('Image Init'):
                    with gr.Row(variant='compact'):
                        with gr.Column(min_width=150):
                            use_init = gr.Checkbox(label="Use init", value=d.use_init, interactive=True, visible=True)
                        with gr.Column(min_width=150):
                            strength_0_no_init = gr.Checkbox(label="Strength 0 no init", value=True, interactive=True)
                        with gr.Column(min_width=170):
                            strength = gr.Slider(label="Strength", minimum=0, maximum=1, step=0.01, value=0, interactive=True)
                    with gr.Row(variant='compact'):
                        init_image = gr.Textbox(label="Init image", lines=1, interactive=True, value = d.init_image)
                # VIDEO INIT INNER-TAB
                with gr.Tab('Video Init'):
                    with gr.Row(variant='compact'):
                        video_init_path = gr.Textbox(label="Video init path", lines=1, value = da.video_init_path, interactive=True)
                    with gr.Row(variant='compact'):
                        extract_from_frame = gr.Number(label="Extract from frame", value=da.extract_from_frame, interactive=True, precision=0)
                        extract_to_frame = gr.Number(label="Extract to frame", value=da.extract_to_frame, interactive=True, precision=0)
                        extract_nth_frame = gr.Number(label="Extract nth frame", value=da.extract_nth_frame, interactive=True, precision=0)
                        overwrite_extracted_frames = gr.Checkbox(label="Overwrite extracted frames", value=False, interactive=True)
                        use_mask_video = gr.Checkbox(label="Use mask video", value=False, interactive=True)
                    with gr.Row(variant='compact'):
                        video_mask_path = gr.Textbox(label="Video mask path", lines=1, value = da.video_mask_path, interactive=True)
                # MASK INIT INNER-TAB
                with gr.Tab('Mask Init'):
                    with gr.Row(variant='compact'):
                        use_mask = gr.Checkbox(label="Use mask", value=d.use_mask, interactive=True)
                        use_alpha_as_mask = gr.Checkbox(label="Use alpha as mask", value=d.use_alpha_as_mask, interactive=True)
                        invert_mask = gr.Checkbox(label="Invert mask", value=d.invert_mask, interactive=True)
                        overlay_mask = gr.Checkbox(label="Overlay mask", value=d.overlay_mask, interactive=True)
                    with gr.Row(variant='compact'):
                        mask_file = gr.Textbox(label="Mask file", lines=1, interactive=True, value = d.mask_file)
                    with gr.Row(variant='compact'):
                        mask_overlay_blur = gr.Slider(label="Mask overlay blur", minimum=0, maximum=64, step=1, value=d.mask_overlay_blur, interactive=True)
                    with gr.Row(variant='compact'):
                        choice = mask_fill_choices[d.fill]
                        fill = gr.Radio(label='Mask fill', choices=mask_fill_choices, value=choice, type="index")
                    with gr.Row(variant='compact'):
                        full_res_mask = gr.Checkbox(label="Full res mask", value=d.full_res_mask, interactive=True)
                        full_res_mask_padding = gr.Slider(minimum=0, maximum=512, step=1, label="Full res mask padding", value=d.full_res_mask_padding, interactive=True)
                    with gr.Row(variant='compact'):
                        with gr.Column(min_width=240):
                            mask_contrast_adjust = gr.Number(label="Mask contrast adjust", value=d.mask_contrast_adjust, interactive=True)
                        with gr.Column(min_width=250):
                            mask_brightness_adjust = gr.Number(label="Mask brightness adjust", value=d.mask_brightness_adjust, interactive=True)
                # PARSEQ ACCORD
                with gr.Accordion('Parseq', open=False):
                    gr.HTML("""
                    Use an <a style='color:SteelBlue;' target='_blank' href='https://sd-parseq.web.app/deforum'>sd-parseq manifest</a> for your animation (leave blank to ignore).</p>
                    <p style="margin-top:1em">
                        Note that parseq overrides:
                        <ul style="list-style-type:circle; margin-left:2em; margin-bottom:1em">
                            <li>Run: seed, subseed, subseed strength.</li>
                            <li>Keyframes: generation settings (noise, strength, contrast, scale).</li>
                            <li>Keyframes: motion parameters for 2D and 3D (angle, zoom, translation, rotation, perspective flip).</li>
                        </ul>
                    </p>
                    <p">
                        Parseq does <strong><em>not</em></strong> override:
                        <ul style="list-style-type:circle; margin-left:2em; margin-bottom:1em">
                            <li>Run: Sampler, Width, Height, tiling, resize seed.</li>
                            <li>Keyframes: animation settings (animation mode, max frames, border) </li>
                            <li>Keyframes: coherence (color coherence & cadence) </li>
                            <li>Keyframes: depth warping</li>
                            <li>Output settings: all settings (including fps and max frames)</li>
                        </ul>
                    </p>
                    """)
                    with gr.Row(variant='compact'):
                        parseq_manifest = gr.Textbox(label="Parseq Manifest (JSON or URL)", lines=4, value = dp.parseq_manifest, interactive=True)
                    with gr.Row(variant='compact'):
                        parseq_use_deltas = gr.Checkbox(label="Use delta values for movement parameters", value=dp.parseq_use_deltas, interactive=True)            
            def show_hybrid_html_msg(choice):
                if choice not in ['2D','3D']:
                    return gr.update(visible=True) 
                else:
                    return gr.update(visible=False)
            def change_hybrid_tab_status(choice):
                if choice in ['2D','3D']:
                    return gr.update(visible=True) 
                else:
                    return gr.update(visible=False)
            # CONTROLNET TAB
            with gr.TabItem('ControlNet'):
                    gr.HTML("""
                    Requires the <a style='color:SteelBlue;' target='_blank' href='https://github.com/Mikubill/sd-webui-controlnet'>ControlNet</a> extension to be installed.</p>
                    <p style="margin-top:0.2em">
                        *Work In Progress*. All params below are going to be keyframable at some point. If you want to speedup the integration, join Deforum's development. &#128521;
                    </p>
                    <p">
                        Due to ControlNet base extension's inner works it needs its models to be located at 'extensions/deforum-for-automatic1111-webui/models'. So copy, symlink or move them there until a more elegant solution is found. And, as of now, it requires use_init checked for the first run. The ControlNet extension version used in the dev process is a24089a62e70a7fae44b7bf35b51fd584dd55e25, if even with all the other options above used it still breaks, upgrade/downgrade your CN version to this one.
                    </p>
                    """)
                    controlnet_dict = setup_controlnet_ui()
            # HYBRID VIDEO TAB
            with gr.TabItem('Hybrid Video'):
                # this html only shows when not in 2d/3d mode
                hybrid_msg_html = gr.HTML(value='Please, change animation mode to 2D or 3D to enable Hybrid Mode',visible=False, elem_id='hybrid_msg_html')
                # HYBRID INFO ACCORD
                with gr.Accordion("Info & Help", open=False):
                    hybrid_html = "<p style=\"padding-bottom:0\"><b style=\"text-shadow: blue -1px -1px;\">Hybrid Video Compositing in 2D/3D Mode</b><span style=\"color:#DDD;font-size:0.7rem;text-shadow: black -1px -1px;margin-left:10px;\">by <a href=\"https://github.com/reallybigname\">reallybigname</a></span></p>"
                    hybrid_html += "<ul style=\"list-style-type:circle; margin-left:1em; margin-bottom:1em;\"><li>Composite video with previous frame init image in <b>2D or 3D animation_mode</b> <i>(not for Video Input mode)</i></li>"
                    hybrid_html += "<li>Uses your <b>Init</b> settings for <b>video_init_path, extract_nth_frame, overwrite_extracted_frames</b></li>"
                    hybrid_html += "<li>In Keyframes tab, you can also set <b>color_coherence</b> = '<b>Video Input</b>'</li>"
                    hybrid_html += "<li><b>color_coherence_video_every_N_frames</b> lets you only match every N frames</li>"
                    hybrid_html += "<li>Color coherence may be used with hybrid composite off, to just use video color.</li>"
                    hybrid_html += "<li>Hybrid motion may be used with hybrid composite off, to just use video motion.</li></ul>"
                    hybrid_html += "Hybrid Video Schedules"
                    hybrid_html += "<ul style=\"list-style-type:circle; margin-left:1em; margin-bottom:1em;\"><li>The alpha schedule controls overall alpha for video mix, whether using a composite mask or not.</li>"
                    hybrid_html += "<li>The <b>hybrid_comp_mask_blend_alpha_schedule</b> only affects the 'Blend' <b>hybrid_comp_mask_type</b>.</li>"
                    hybrid_html += "<li>Mask contrast schedule is from 0-255. Normal is 1. Affects all masks.</li>"
                    hybrid_html += "<li>Autocontrast low/high cutoff schedules 0-100. Low 0 High 100 is full range. <br>(<i><b>hybrid_comp_mask_auto_contrast</b> must be enabled</i>)</li></ul>"            
                    hybrid_html += "<a style='color:SteelBlue;' target='_blank' href='https://github.com/deforum-art/deforum-for-automatic1111-webui/wiki/Animation-Settings#hybrid-video-mode-for-2d3d-animations'>Click Here</a> for more info/ a Guide."      
                    gr.HTML(hybrid_html)
                # HYBRID SETTINGS ACCORD
                with gr.Accordion("Hybrid Settings", open=True) as hybrid_settings_accord:
                    with gr.Row(variant='compact'):
                        with gr.Column(min_width=340):
                            with gr.Row(variant='compact'):
                                hybrid_generate_inputframes = gr.Checkbox(label="Generate inputframes", value=False, interactive=True)
                                hybrid_composite = gr.Checkbox(label="Hybrid composite", value=False, interactive=True)
                        with gr.Column(min_width=340) as hybrid_2nd_column:
                            with gr.Row(variant='compact'):
                                hybrid_use_first_frame_as_init_image = gr.Checkbox(label="First frame as init image", value=da.hybrid_use_first_frame_as_init_image, interactive=True, visible=False)
                                hybrid_motion_use_prev_img = gr.Checkbox(label="Motion use prev img", value=False, interactive=True, visible=False)
                    with gr.Row(variant='compact') as hybrid_flow_row:
                        with gr.Column(variant='compact'):
                            with gr.Row(variant='compact'):
                                hybrid_motion = gr.Radio(['None', 'Optical Flow', 'Perspective', 'Affine'], label="Hybrid motion", value=da.hybrid_motion, elem_id="hybrid_motion")
                        with gr.Column(variant='compact'):
                            with gr.Row(variant='compact'):
                                with gr.Column(scale=1):
                                    hybrid_flow_method = gr.Radio(['DIS Medium', 'Farneback'], label="Flow method", value=da.hybrid_flow_method, elem_id="hybrid_flow_method", visible=False)
                                    hybrid_comp_mask_type = gr.Radio(['None', 'Depth', 'Video Depth', 'Blend', 'Difference'], label="Comp mask type", value=da.hybrid_comp_mask_type, elem_id="hybrid_comp_mask_type", visible=False)
                    with gr.Row(visible=False, variant='compact') as hybrid_comp_mask_row:
                        hybrid_comp_mask_equalize = gr.Radio(['None', 'Before', 'After', 'Both'], label="Comp mask equalize", value=da.hybrid_comp_mask_equalize, elem_id="hybrid_comp_mask_equalize")
                        with gr.Column(variant='compact'):
                            hybrid_comp_mask_auto_contrast = gr.Checkbox(label="Comp mask auto contrast", value=False, interactive=True)
                            hybrid_comp_mask_inverse = gr.Checkbox(label="Comp mask inverse", value=False, interactive=True)
                    with gr.Row(variant='compact'):
                            hybrid_comp_save_extra_frames = gr.Checkbox(label="Comp save extra frames", value=False, interactive=True)
                # HYBRID SCHEDULES ACCORD
                with gr.Accordion("Hybrid Schedules", open=False, visible=False) as hybrid_sch_accord:
                    with gr.Row(variant='compact') as hybrid_comp_alpha_schedule_row:
                        hybrid_comp_alpha_schedule = gr.Textbox(label="Comp alpha schedule", lines=1, value = da.hybrid_comp_alpha_schedule, interactive=True)
                    with gr.Row(variant='compact', visible=False) as hybrid_comp_mask_blend_alpha_schedule_row:
                        hybrid_comp_mask_blend_alpha_schedule = gr.Textbox(label="Comp mask blend alpha schedule", lines=1, value = da.hybrid_comp_mask_blend_alpha_schedule, interactive=True, elem_id="hybridelemtest")
                    with gr.Row(variant='compact', visible=False) as hybrid_comp_mask_contrast_schedule_row:
                        hybrid_comp_mask_contrast_schedule = gr.Textbox(label="Comp mask contrast schedule", lines=1, value = da.hybrid_comp_mask_contrast_schedule, interactive=True)
                    with gr.Row(variant='compact', visible=False) as hybrid_comp_mask_auto_contrast_cutoff_high_schedule_row :
                        hybrid_comp_mask_auto_contrast_cutoff_high_schedule = gr.Textbox(label="Comp mask auto contrast cutoff high schedule", lines=1, value = da.hybrid_comp_mask_auto_contrast_cutoff_high_schedule, interactive=True)
                    with gr.Row(variant='compact', visible=False) as hybrid_comp_mask_auto_contrast_cutoff_low_schedule_row:
                        hybrid_comp_mask_auto_contrast_cutoff_low_schedule = gr.Textbox(label="Comp mask auto contrast cutoff low schedule", lines=1, value = da.hybrid_comp_mask_auto_contrast_cutoff_low_schedule, interactive=True)
                # HUMANS MASKING ACCORD
                with gr.Accordion("Humans Masking", open=False, visible=False) as humans_masking_accord:
                    with gr.Row(variant='compact'):
                        hybrid_generate_human_masks = gr.Radio(['None', 'PNGs', 'Video', 'Both'], label="Generate human masks", value=da.hybrid_generate_human_masks, elem_id="hybrid_generate_human_masks")
            # OUTPUT TAB
            with gr.TabItem('Output', elem_id='output_tab'):
                # VID OUTPUT ACCORD
                with gr.Accordion('Video Output Settings', open=True):
                    with gr.Row(variant='compact') as fps_out_format_row:
                        fps = gr.Slider(label="FPS", value=dv.fps, minimum=1, maximum=240, step=1)
                        # NOT VISIBLE AS OF 11-02-23 moving to ffmpeg-only!
                        output_format = gr.Dropdown(visible=False, label="Output format", choices=['FFMPEG mp4'], value='FFMPEG mp4', type="value", elem_id="output_format", interactive=True)
                    with gr.Column(variant='compact'):
                        with gr.Row(variant='compact') as soundtrack_row:
                            add_soundtrack = gr.Radio(['None', 'File', 'Init Video'], label="Add soundtrack", value=dv.add_soundtrack)
                            soundtrack_path = gr.Textbox(label="Soundtrack path", lines=1, interactive=True, value = dv.soundtrack_path)
                        with gr.Row(variant='compact'):
                            skip_video_creation = gr.Checkbox(label="Skip video creation", value=dv.skip_video_creation, interactive=True)
                            delete_imgs = gr.Checkbox(label="Delete Imgs", value=dv.delete_imgs, interactive=True)
                            store_frames_in_ram = gr.Checkbox(label="Store frames in ram", value=dv.store_frames_in_ram, interactive=True)
                            save_depth_maps = gr.Checkbox(label="Save depth maps", value=da.save_depth_maps, interactive=True)
                            # the following param only shows for windows and linux users!
                            make_gif = gr.Checkbox(label="Make GIF", value=dv.make_gif, interactive=True)
                    with gr.Row(equal_height=True, variant='compact', visible=True) as r_upscale_row:
                        r_upscale_video = gr.Checkbox(label="Upscale", value=dv.r_upscale_video, interactive=True)
                        r_upscale_model = gr.Dropdown(label="Upscale model", choices=['realesr-animevideov3', 'realesrgan-x4plus', 'realesrgan-x4plus-anime'], interactive=True, value = dv.r_upscale_model, type="value")
                        r_upscale_factor =  gr.Dropdown(choices=['x2', 'x3', 'x4'], label="Upscale factor", interactive=True, value=dv.r_upscale_factor, type="value")
                        r_upscale_keep_imgs = gr.Checkbox(label="Keep Imgs", value=dv.r_upscale_keep_imgs, interactive=True)
                    with gr.Accordion('FFmpeg settings', visible=True, open=False) as ffmpeg_quality_accordion:
                        with gr.Row(equal_height=True, variant='compact', visible=True) as ffmpeg_set_row:
                            ffmpeg_crf = gr.Slider(minimum=0, maximum=51, step=1, label="CRF", value=dv.ffmpeg_crf, interactive=True)
                            ffmpeg_preset = gr.Dropdown(label="Preset", choices=['veryslow', 'slower', 'slow', 'medium', 'fast', 'faster', 'veryfast', 'superfast', 'ultrafast'], interactive=True, value = dv.ffmpeg_preset, type="value")
                        with gr.Row(equal_height=True, variant='compact', visible=True) as ffmpeg_location_row:
                            ffmpeg_location = gr.Textbox(label="Location", lines=1, interactive=True, value = dv.ffmpeg_location)
                # FRAME INTERPOLATION TAB
                with gr.Tab('Frame Interpolation') as frame_interp_tab:
                    with gr.Accordion('Important notes and Help', open=False):
                        gr.HTML("""
                        Use <a href="https://github.com/megvii-research/ECCV2022-RIFE">RIFE</a> / <a href="https://film-net.github.io/">FILM</a> Frame Interpolation to smooth out, slow-mo (or both) any video.</p>
                         <p style="margin-top:1em">
                            Supported engines:
                            <ul style="list-style-type:circle; margin-left:1em; margin-bottom:1em">
                                <li>RIFE v4.6 and FILM.</li>
                            </ul>
                        </p>
                         <p style="margin-top:1em">
                            Important notes:
                            <ul style="list-style-type:circle; margin-left:1em; margin-bottom:1em">
                                <li>Frame Interpolation will *not* run if any of the following are enabled: 'Store frames in ram' / 'Skip video for run all'.</li>
                                <li>Audio (if provided) will *not* be transferred to the interpolated video if Slow-Mo is enabled.</li>
                                <li>'add_soundtrack' and 'soundtrack_path' aren't being honoured in "Interpolate an existing video" mode. Original vid audio will be used instead with the same slow-mo rules above.</li>
                                <li>In "Interpolate existing pics" mode, FPS is determined *only* by output FPS slider. Audio will be added if requested even with slow-mo "enabled", as it does *nothing* in this mode.</li>
                            </ul>
                        </p>
                        """)
                    with gr.Column(variant='compact'):
                        with gr.Row(variant='compact'):
                            # Interpolation Engine
                            frame_interpolation_engine = gr.Dropdown(label="Engine", choices=['None','RIFE v4.6','FILM'], value=dv.frame_interpolation_engine, type="value", elem_id="frame_interpolation_engine", interactive=True)
                            frame_interpolation_slow_mo_enabled = gr.Checkbox(label="Slow Mo", elem_id="frame_interpolation_slow_mo_enabled", value=dv.frame_interpolation_slow_mo_enabled, interactive=True, visible=False)
                            # If this is set to True, we keep all of the interpolated frames in a folder. Default is False - means we delete them at the end of the run
                            frame_interpolation_keep_imgs = gr.Checkbox(label="Keep Imgs", elem_id="frame_interpolation_keep_imgs", value=dv.frame_interpolation_keep_imgs, interactive=True, visible=False)
                        with gr.Row(variant='compact', visible=False) as frame_interp_amounts_row:
                            with gr.Column(min_width=180) as frame_interp_x_amount_column:
                                # How many times to interpolate (interp X)
                                frame_interpolation_x_amount = gr.Slider(minimum=2, maximum=10, step=1, label="Interp X", value=dv.frame_interpolation_x_amount, interactive=True)
                            with gr.Column(min_width=180, visible=False) as frame_interp_slow_mo_amount_column:
                                # Interp Slow-Mo (setting final output fps, not really doing anything direclty with RIFE/FILM)
                                frame_interpolation_slow_mo_amount =  gr.Slider(minimum=2, maximum=10, step=1, label="Slow-Mo X", value=dv.frame_interpolation_x_amount, interactive=True)
                        with gr.Row(visible=False) as interp_existing_video_row:
                            # Intrpolate any existing video from the connected PC
                            with gr.Accordion('Interpolate existing Video/ Images', open=False) as interp_existing_video_accord:
                                with gr.Row(variant='compact') as interpolate_upload_files_row:
                                    # A drag-n-drop UI box to which the user uploads a *single* (at this stage) video
                                    vid_to_interpolate_chosen_file = gr.File(label="Video to Interpolate", interactive=True, file_count="single", file_types=["video"], elem_id="vid_to_interpolate_chosen_file")
                                    # A drag-n-drop UI box to which the user uploads a pictures to interpolate
                                    pics_to_interpolate_chosen_file = gr.File(label="Pics to Interpolate", interactive=True, file_count="multiple", file_types=["image"], elem_id="pics_to_interpolate_chosen_file")
                                with gr.Row(variant='compact', visible=False) as interp_live_stats_row:
                                    # Non interactive textbox showing uploaded input vid total Frame Count
                                    in_vid_frame_count_window = gr.Textbox(label="In Frame Count", lines=1, interactive=False, value='---')
                                    # Non interactive textbox showing uploaded input vid FPS
                                    in_vid_fps_ui_window = gr.Textbox(label="In FPS", lines=1, interactive=False, value='---')
                                    # Non interactive textbox showing expected output interpolated video FPS
                                    out_interp_vid_estimated_fps = gr.Textbox(label="Interpolated Vid FPS", value='---')
                                with gr.Row(variant='compact') as interp_buttons_row:
                                    # This is the actual button that's pressed to initiate the interpolation:
                                    interpolate_button = gr.Button(value="*Interpolate Video*")
                                    interpolate_pics_button = gr.Button(value="*Interpolate Pics*")
                                # Show a text about CLI outputs:
                                gr.HTML("* check your CLI for outputs *", elem_id="below_interpolate_butts_msg") # TODO: CSS THIS TO CENTER OF ROW!
                                # make the functin call when the interpolation button is clicked
                                interpolate_button.click(upload_vid_to_interpolate,inputs=[vid_to_interpolate_chosen_file, frame_interpolation_engine, frame_interpolation_x_amount, frame_interpolation_slow_mo_enabled, frame_interpolation_slow_mo_amount, frame_interpolation_keep_imgs, ffmpeg_location, ffmpeg_crf, ffmpeg_preset, in_vid_fps_ui_window])
                                interpolate_pics_button.click(upload_pics_to_interpolate,inputs=[pics_to_interpolate_chosen_file, frame_interpolation_engine, frame_interpolation_x_amount, frame_interpolation_slow_mo_enabled, frame_interpolation_slow_mo_amount, frame_interpolation_keep_imgs, ffmpeg_location, ffmpeg_crf, ffmpeg_preset, fps, add_soundtrack, soundtrack_path])
                # VIDEO UPSCALE TAB
                with gr.TabItem('Video Upscaling'):
                    vid_to_upscale_chosen_file = gr.File(label="Video to Upscale", interactive=True, file_count="single", file_types=["video"], elem_id="vid_to_upscale_chosen_file")
                    with gr.Column():
                        # NCNN UPSCALE TAB
                        # with gr.Tab('Upscale V2') as ncnn_upscale_tab:
                        with gr.Row(variant='compact') as ncnn_upload_vid_stats_row:
                            # Non interactive textbox showing uploaded input vid total Frame Count
                            ncnn_upscale_in_vid_frame_count_window = gr.Textbox(label="In Frame Count", lines=1, interactive=False, value='---')
                            # Non interactive textbox showing uploaded input vid FPS
                            ncnn_upscale_in_vid_fps_ui_window = gr.Textbox(label="In FPS", lines=1, interactive=False, value='---')
                            # Non interactive textbox showing uploaded input resolution
                            ncnn_upscale_in_vid_res = gr.Textbox(label="In Res", lines=1, interactive=False, value='---')
                            # Non interactive textbox showing expected output resolution
                            ncnn_upscale_out_vid_res = gr.Textbox(label="Out Res", value='---')
                        with gr.Column():
                            with gr.Row(variant='compact', visible=True) as ncnn_actual_upscale_row:
                                ncnn_upscale_model = gr.Dropdown(label="Upscale model", choices=['realesr-animevideov3', 'realesrgan-x4plus', 'realesrgan-x4plus-anime'], interactive=True, value = "realesr-animevideov3", type="value")
                                ncnn_upscale_factor =  gr.Dropdown(choices=['x2', 'x3', 'x4'], label="Upscale factor", interactive=True, value="x2", type="value")
                                ncnn_upscale_keep_imgs = gr.Checkbox(label="Keep Imgs", value=True, interactive=True) # fix value
                        ncnn_upscale_btn = gr.Button(value="*Upscale uploaded video*")
                        ncnn_upscale_btn.click(ncnn_upload_vid_to_upscale,inputs=[vid_to_upscale_chosen_file, ncnn_upscale_in_vid_fps_ui_window, ncnn_upscale_in_vid_res, ncnn_upscale_out_vid_res, ncnn_upscale_model, ncnn_upscale_factor, ncnn_upscale_keep_imgs, ffmpeg_location, ffmpeg_crf, ffmpeg_preset])
                        # with gr.Tab('Upscale V1'):
                        with gr.Column(visible=False): # Disabled 06-03-23
                            selected_tab = gr.State(value=0)
                            with gr.Tabs(elem_id="extras_resize_mode"):
                                with gr.TabItem('Scale by', elem_id="extras_scale_by_tab") as tab_scale_by:
                                    upscaling_resize = gr.Slider(minimum=1.0, maximum=8.0, step=0.05, label="Resize", value=2, elem_id="extras_upscaling_resize")
                                with gr.TabItem('Scale to', elem_id="extras_scale_to_tab") as tab_scale_to:
                                    with FormRow():
                                        upscaling_resize_w = gr.Slider(label="Width", minimum=1, maximum=7680, step=1, value=512, elem_id="extras_upscaling_resize_w")
                                        upscaling_resize_h = gr.Slider(label="Height", minimum=1, maximum=7680, step=1, value=512, elem_id="extras_upscaling_resize_h")
                                        upscaling_crop = gr.Checkbox(label='Crop to fit', value=True, elem_id="extras_upscaling_crop")
                            with FormRow():
                                extras_upscaler_1 = gr.Dropdown(label='Upscaler 1', elem_id="extras_upscaler_1", choices=[x.name for x in sh.sd_upscalers], value=sh.sd_upscalers[3].name)
                                extras_upscaler_2 = gr.Dropdown(label='Upscaler 2', elem_id="extras_upscaler_2", choices=[x.name for x in sh.sd_upscalers], value=sh.sd_upscalers[0].name)
                            with FormRow():
                                with gr.Column(scale=3):
                                    extras_upscaler_2_visibility = gr.Slider(minimum=0.0, maximum=1.0, step=0.001, label="Upscaler 2 visibility", value=0.0, elem_id="extras_upscaler_2_visibility")
                                with gr.Column(scale=1, min_width=80):
                                    upscale_keep_imgs = gr.Checkbox(label="Keep Imgs", elem_id="upscale_keep_imgs", value=True, interactive=True)
                            tab_scale_by.select(fn=lambda: 0, inputs=[], outputs=[selected_tab])
                            tab_scale_to.select(fn=lambda: 1, inputs=[], outputs=[selected_tab])
                            # This is the actual button that's pressed to initiate the Upscaling:
                            upscale_btn = gr.Button(value="*Upscale uploaded video*")
                            # Show a text about CLI outputs:
                            gr.HTML("* check your CLI for outputs")
                            # make the function call when the UPSCALE button is clicked
                            upscale_btn.click(upload_vid_to_upscale,inputs=[vid_to_upscale_chosen_file, selected_tab, upscaling_resize, upscaling_resize_w, upscaling_resize_h, upscaling_crop, extras_upscaler_1, extras_upscaler_2, extras_upscaler_2_visibility, upscale_keep_imgs, ffmpeg_location, ffmpeg_crf, ffmpeg_preset])
                        # Vid2Depth TAB
                with gr.TabItem('Vid2depth'):
                    vid_to_depth_chosen_file = gr.File(label="Video to get Depth from", interactive=True, file_count="single", file_types=["video"], elem_id="vid_to_depth_chosen_file")
                    with gr.Row(variant='compact'):
                        mode = gr.Dropdown(label='Mode', elem_id="mode", choices=['Depth (Midas/Adabins)', 'Anime Remove Background', 'Mixed', 'None (just grayscale)'], value='Depth (Midas/Adabins)')
                        threshold_value = gr.Slider(label="Threshold Value Lower", value=127, minimum=0, maximum=255, step=1)
                        threshold_value_max = gr.Slider(label="Threshold Value Upper", value=255, minimum=0, maximum=255, step=1)
                    with gr.Row(variant='compact'):
                        thresholding = gr.Radio(['None', 'Simple', 'Simple (Auto-value)', 'Adaptive (Mean)', 'Adaptive (Gaussian)'], label="Thresholding Mode", value='None')
                    with gr.Row(variant='compact'):
                        adapt_block_size = gr.Number(label="Block size", value=11)
                        adapt_c = gr.Number(label="C", value=2)
                        invert = gr.Checkbox(label='Closer is brighter', value=True, elem_id="invert")
                    with gr.Row(variant='compact'):
                        end_blur = gr.Slider(label="End blur width", value=0, minimum=0, maximum=255, step=1)
                        midas_weight_vid2depth = gr.Slider(label="MiDaS weight (vid2depth)", value=da.midas_weight, minimum=0, maximum=1, step=0.05, interactive=True)
                        depth_keep_imgs = gr.Checkbox(label='Keep Imgs', value=True, elem_id="depth_keep_imgs")
                    with gr.Row(variant='compact'):
<<<<<<< HEAD
                        perspective_flip_fv = gr.Textbox(label="Perspective flip fv", lines=1, value = da.perspective_flip_fv, interactive=True)
            # NOISE INNER TAB
            with gr.Tab('Noise', open=True) as a8:
                with gr.Row(variant='compact'):
                    noise_type = gr.Radio(['uniform', 'perlin'], label="Noise type", value=da.noise_type, elem_id="noise_type")
                with gr.Row(variant='compact'):
                    noise_schedule = gr.Textbox(label="Noise schedule", lines=1, value = da.noise_schedule, interactive=True)
                with gr.Row(variant='compact') as perlin_row:
                    with gr.Column(min_width=220):
                        perlin_octaves = gr.Slider(label="Perlin octaves", minimum=1, maximum=7, value=da.perlin_octaves, step=1, interactive=True)
                    with gr.Column(min_width=220):
                        perlin_persistence = gr.Slider(label="Perlin persistence", minimum=0, maximum=1, value=da.perlin_persistence, step=0.02, interactive=True)
            # COHERENCE INNER TAB
            with gr.Tab('Coherence', open=False) as coherence_accord:
                with gr.Row(variant='compact'):
                    # Future TODO: remove 'match frame 0' prefix (after we manage the deprecated-names settings import), then convert from Dropdown to Radio!
                    color_coherence = gr.Dropdown(label="Color coherence", choices=['None', 'Match Frame 0 HSV', 'Match Frame 0 LAB', 'Match Frame 0 RGB', 'Video Input'], value=da.color_coherence, type="value", elem_id="color_coherence", interactive=True)
                    # with gr.Column(variant='compact') as force_grayscale_column:
                    color_force_grayscale = gr.Checkbox(label="Color force Grayscale", value=da.color_force_grayscale, interactive=True)
                with gr.Row(visible=False) as color_coherence_video_every_N_frames_row:
                    color_coherence_video_every_N_frames = gr.Number(label="Color coherence video every N frames", value=1, interactive=True)
                with gr.Row(variant='compact'):
                    contrast_schedule = gr.Textbox(label="Contrast schedule", lines=1, value = da.contrast_schedule, interactive=True)
                    optical_flow_cadence = gr.Checkbox(label="Optical flow cadence", value=False, interactive=True, elem_id='optical_flow_cadence')
                with gr.Row(variant='compact'):
                    # what to do with blank frames (they may result from glitches or the NSFW filter being turned on): reroll with +1 seed, interrupt the animation generation, or do nothing
                    reroll_blank_frames = gr.Radio(['reroll', 'interrupt', 'ignore'], label="Reroll blank frames", value=d.reroll_blank_frames, elem_id="reroll_blank_frames")
            # ANTI BLUR INNER TAB  
            with gr.Tab('Anti Blur', open=False, elem_id='anti_blur_accord') as anti_blur_tab:
                with gr.Row(variant='compact'):
                    kernel_schedule = gr.Textbox(label="Kernel schedule", lines=1, value = da.kernel_schedule, interactive=True)
                with gr.Row(variant='compact'):
                    sigma_schedule = gr.Textbox(label="Sigma schedule", lines=1, value = da.sigma_schedule, interactive=True)
                with gr.Row(variant='compact'):
                    amount_schedule = gr.Textbox(label="Amount schedule", lines=1, value = da.amount_schedule, interactive=True)
                with gr.Row(variant='compact'):
                    threshold_schedule = gr.Textbox(label="Threshold schedule", lines=1, value = da.threshold_schedule, interactive=True)
        # PROMPTS TAB    
        with gr.Tab('Prompts'):
            # PROMPTS INFO ACCORD  
            with gr.Accordion(label='*Important* notes on Prompts', elem_id='prompts_info_accord', open=False, visible=True) as prompts_info_accord:
                gr.HTML("""
                    <ul style="list-style-type:circle; margin-left:0.75em; margin-bottom:0.2em">
                    <li>Please always keep values in math functions above 0.</li>
                    <li>There is *no* Batch mode like in vanilla deforum. Please Use the txt2img tab for that.</li>
                    <li>For negative prompts, please write your positive prompt, then --neg ugly, text, assymetric, or any other negative tokens of your choice. OR:</li>
                    <li>Use the negative_prompts field to automatically append all words as a negative prompt. *Don't* add --neg in the negative_prompts field!</li>
                    <li>Prompts are stored in JSON format. If you've got an error, check it in a <a style="color:SteelBlue" href="https://odu.github.io/slingjsonlint/">JSON Validator</a></li>
                    </ul>
                    """)
            with gr.Row(variant='compact'):
                animation_prompts = gr.Textbox(label="Prompts", lines=8, interactive=True, value = DeforumAnimPrompts())
            with gr.Row(variant='compact'):
                animation_prompts_positive = gr.Textbox(label="Prompts positive", lines=1, interactive=True, value = "")
            with gr.Row(variant='compact'):
                animation_prompts_negative = gr.Textbox(label="Prompts negative", lines=1, interactive=True, value = "")
            # COMPOSABLE MASK SCHEDULING ACCORD
            with gr.Accordion('Composable Mask scheduling', open=False):
                gr.HTML("""
                        <ul style="list-style-type:circle; margin-left:0.75em; margin-bottom:0.2em">
                        <li>To enable, check use_mask in the Init tab</li>
                        <li>Supports boolean operations: (! - negation, & - and, | - or, ^ - xor, \ - difference, () - nested operations)</li>
                        <li>default variables: in \{\}, like \{video_mask\}, \{everywhere\}</li>
                        <li>masks from files: in [], like [mask1.png]</li>
                        <li>description-based: <i>word masks</i> in &lt;&gt;, like &lt;apple&gt;, &lt;hair&gt</li>
                        </ul>
                        """)
                with gr.Row(variant='compact'):
                    mask_schedule = gr.Textbox(label="Mask schedule", lines=1, value = da.mask_schedule, interactive=True)
                with gr.Row(variant='compact'):
                    use_noise_mask = gr.Checkbox(label="Use noise mask", value=da.use_noise_mask, interactive=True)
                with gr.Row(variant='compact'):
                    noise_mask_schedule = gr.Textbox(label="Noise mask schedule", lines=1, value = da.noise_mask_schedule, interactive=True)
        # INIT MAIN TAB
        with gr.Tab('Init'):
            # IMAGE INIT INNER-TAB
            with gr.Tab('Image Init'):
                with gr.Row(variant='compact'):
                    with gr.Column(min_width=150):
                        use_init = gr.Checkbox(label="Use init", value=d.use_init, interactive=True, visible=True)
                    with gr.Column(min_width=150):
                        strength_0_no_init = gr.Checkbox(label="Strength 0 no init", value=True, interactive=True)
                    with gr.Column(min_width=170):
                        strength = gr.Slider(label="Strength", minimum=0, maximum=1, step=0.01, value=0, interactive=True)
                with gr.Row(variant='compact'):
                    init_image = gr.Textbox(label="Init image", lines=1, interactive=True, value = d.init_image)
            # VIDEO INIT INNER-TAB
            with gr.Tab('Video Init'):
                with gr.Row(variant='compact'):
                    video_init_path = gr.Textbox(label="Video init path", lines=1, value = da.video_init_path, interactive=True)
                with gr.Row(variant='compact'):
                    extract_from_frame = gr.Number(label="Extract from frame", value=da.extract_from_frame, interactive=True, precision=0)
                    extract_to_frame = gr.Number(label="Extract to frame", value=da.extract_to_frame, interactive=True, precision=0)
                    extract_nth_frame = gr.Number(label="Extract nth frame", value=da.extract_nth_frame, interactive=True, precision=0)
                    overwrite_extracted_frames = gr.Checkbox(label="Overwrite extracted frames", value=False, interactive=True)
                    use_mask_video = gr.Checkbox(label="Use mask video", value=False, interactive=True)
                with gr.Row(variant='compact'):
                    video_mask_path = gr.Textbox(label="Video mask path", lines=1, value = da.video_mask_path, interactive=True)
            # MASK INIT INNER-TAB
            with gr.Tab('Mask Init'):
                with gr.Row(variant='compact'):
                    use_mask = gr.Checkbox(label="Use mask", value=d.use_mask, interactive=True)
                    use_alpha_as_mask = gr.Checkbox(label="Use alpha as mask", value=d.use_alpha_as_mask, interactive=True)
                    invert_mask = gr.Checkbox(label="Invert mask", value=d.invert_mask, interactive=True)
                    overlay_mask = gr.Checkbox(label="Overlay mask", value=d.overlay_mask, interactive=True)
                with gr.Row(variant='compact'):
                    mask_file = gr.Textbox(label="Mask file", lines=1, interactive=True, value = d.mask_file)
                with gr.Row(variant='compact'):
                    mask_overlay_blur = gr.Slider(label="Mask overlay blur", minimum=0, maximum=64, step=1, value=d.mask_overlay_blur, interactive=True)
                with gr.Row(variant='compact'):
                    choice = mask_fill_choices[d.fill]
                    fill = gr.Radio(label='Mask fill', choices=mask_fill_choices, value=choice, type="index")
                with gr.Row(variant='compact'):
                    full_res_mask = gr.Checkbox(label="Full res mask", value=d.full_res_mask, interactive=True)
                    full_res_mask_padding = gr.Slider(minimum=0, maximum=512, step=1, label="Full res mask padding", value=d.full_res_mask_padding, interactive=True)
                with gr.Row(variant='compact'):
                    with gr.Column(min_width=240):
                        mask_contrast_adjust = gr.Number(label="Mask contrast adjust", value=d.mask_contrast_adjust, interactive=True)
                    with gr.Column(min_width=250):
                        mask_brightness_adjust = gr.Number(label="Mask brightness adjust", value=d.mask_brightness_adjust, interactive=True)
            # PARSEQ ACCORD
            with gr.Accordion('Parseq', open=False):
                gr.HTML("""
                Use an <a style='color:SteelBlue;' target='_blank' href='https://sd-parseq.web.app/deforum'>sd-parseq manifest</a> for your animation (leave blank to ignore).</p>
                <p style="margin-top:1em">
                    Note that parseq overrides:
                    <ul style="list-style-type:circle; margin-left:2em; margin-bottom:1em">
                        <li>Run: seed, subseed, subseed strength.</li>
                        <li>Keyframes: generation settings (noise, strength, contrast, scale).</li>
                        <li>Keyframes: motion parameters for 2D and 3D (angle, zoom, translation, rotation, perspective flip).</li>
                    </ul>
                </p>
                <p">
                    Parseq does <strong><em>not</em></strong> override:
                    <ul style="list-style-type:circle; margin-left:2em; margin-bottom:1em">
                        <li>Run: Sampler, Width, Height, tiling, resize seed.</li>
                        <li>Keyframes: animation settings (animation mode, max frames, border) </li>
                        <li>Keyframes: coherence (color coherence & cadence) </li>
                        <li>Keyframes: depth warping</li>
                        <li>Output settings: all settings (including fps and max frames)</li>
                    </ul>
                </p>
                """)
                with gr.Row(variant='compact'):
                    parseq_manifest = gr.Textbox(label="Parseq Manifest (JSON or URL)", lines=4, value = dp.parseq_manifest, interactive=True)
                with gr.Row(variant='compact'):
                    parseq_use_deltas = gr.Checkbox(label="Use delta values for movement parameters", value=dp.parseq_use_deltas, interactive=True)            
        def show_hybrid_html_msg(choice):
            if choice not in ['2D','3D']:
                return gr.update(visible=True) 
            else:
                return gr.update(visible=False)
        def change_hybrid_tab_status(choice):
            if choice in ['2D','3D']:
                return gr.update(visible=True) 
            else:
                return gr.update(visible=False)
        # CONTROLNET TAB
        with gr.Tab('ControlNet'):
                gr.HTML("""
                Requires the <a style='color:SteelBlue;' target='_blank' href='https://github.com/Mikubill/sd-webui-controlnet'>ControlNet</a> extension to be installed.</p>
                <p style="margin-top:0.2em">
                    *Work In Progress*. All params below are going to be keyframable at some point. If you want to speedup the integration, join Deforum's development. &#128521;
                </p>
                <p">
                    Due to ControlNet base extension's inner works it needs its models to be located at 'extensions/deforum-for-automatic1111-webui/models'. So copy, symlink or move them there until a more elegant solution is found. And, as of now, it requires use_init checked for the first run. The ControlNet extension version used in the dev process is a24089a62e70a7fae44b7bf35b51fd584dd55e25, if even with all the other options above used it still breaks, upgrade/downgrade your CN version to this one.
                </p>
                """)
                controlnet_dict = setup_controlnet_ui()
        # HYBRID VIDEO TAB
        with gr.Tab('Hybrid Video'):
            # this html only shows when not in 2d/3d mode
            hybrid_msg_html = gr.HTML(value='Please, change animation mode to 2D or 3D to enable Hybrid Mode',visible=False, elem_id='hybrid_msg_html')
            # HYBRID INFO ACCORD
            with gr.Accordion("Info & Help", open=False):
                hybrid_html = "<p style=\"padding-bottom:0\"><b style=\"text-shadow: blue -1px -1px;\">Hybrid Video Compositing in 2D/3D Mode</b><span style=\"color:#DDD;font-size:0.7rem;text-shadow: black -1px -1px;margin-left:10px;\">by <a href=\"https://github.com/reallybigname\">reallybigname</a></span></p>"
                hybrid_html += "<ul style=\"list-style-type:circle; margin-left:1em; margin-bottom:1em;\"><li>Composite video with previous frame init image in <b>2D or 3D animation_mode</b> <i>(not for Video Input mode)</i></li>"
                hybrid_html += "<li>Uses your <b>Init</b> settings for <b>video_init_path, extract_nth_frame, overwrite_extracted_frames</b></li>"
                hybrid_html += "<li>In Keyframes tab, you can also set <b>color_coherence</b> = '<b>Video Input</b>'</li>"
                hybrid_html += "<li><b>color_coherence_video_every_N_frames</b> lets you only match every N frames</li>"
                hybrid_html += "<li>Color coherence may be used with hybrid composite off, to just use video color.</li>"
                hybrid_html += "<li>Hybrid motion may be used with hybrid composite off, to just use video motion.</li></ul>"
                hybrid_html += "Hybrid Video Schedules"
                hybrid_html += "<ul style=\"list-style-type:circle; margin-left:1em; margin-bottom:1em;\"><li>The alpha schedule controls overall alpha for video mix, whether using a composite mask or not.</li>"
                hybrid_html += "<li>The <b>hybrid_comp_mask_blend_alpha_schedule</b> only affects the 'Blend' <b>hybrid_comp_mask_type</b>.</li>"
                hybrid_html += "<li>Mask contrast schedule is from 0-255. Normal is 1. Affects all masks.</li>"
                hybrid_html += "<li>Autocontrast low/high cutoff schedules 0-100. Low 0 High 100 is full range. <br>(<i><b>hybrid_comp_mask_auto_contrast</b> must be enabled</i>)</li></ul>"            
                hybrid_html += "<a style='color:SteelBlue;' target='_blank' href='https://github.com/deforum-art/deforum-for-automatic1111-webui/wiki/Animation-Settings#hybrid-video-mode-for-2d3d-animations'>Click Here</a> for more info/ a Guide."      
                gr.HTML(hybrid_html)
            # HYBRID SETTINGS ACCORD
            with gr.Accordion("Hybrid Settings", open=True) as hybrid_settings_accord:
                with gr.Row(variant='compact'):
                    with gr.Column(min_width=340):
                        with gr.Row(variant='compact'):
                            hybrid_generate_inputframes = gr.Checkbox(label="Generate inputframes", value=False, interactive=True)
                            hybrid_composite = gr.Checkbox(label="Hybrid composite", value=False, interactive=True)
                    with gr.Column(min_width=340) as hybrid_2nd_column:
                        with gr.Row(variant='compact'):
                            hybrid_use_first_frame_as_init_image = gr.Checkbox(label="First frame as init image", value=da.hybrid_use_first_frame_as_init_image, interactive=True, visible=False)
                            hybrid_motion_use_prev_img = gr.Checkbox(label="Motion use prev img", value=False, interactive=True, visible=False)
                with gr.Row(variant='compact') as hybrid_flow_row:
                    with gr.Column(variant='compact'):
                        with gr.Row(variant='compact'):
                            hybrid_motion = gr.Radio(['None', 'Optical Flow', 'Perspective', 'Affine'], label="Hybrid motion", value=da.hybrid_motion, elem_id="hybrid_motion")
                    with gr.Column(variant='compact'):
                        with gr.Row(variant='compact'):
                            with gr.Column(scale=1):
                                hybrid_flow_method = gr.Radio(['DIS Medium', 'Farneback'], label="Flow method", value=da.hybrid_flow_method, elem_id="hybrid_flow_method", visible=False)
                                hybrid_comp_mask_type = gr.Radio(['None', 'Depth', 'Video Depth', 'Blend', 'Difference'], label="Comp mask type", value=da.hybrid_comp_mask_type, elem_id="hybrid_comp_mask_type", visible=False)
                with gr.Row(visible=False, variant='compact') as hybrid_comp_mask_row:
                    hybrid_comp_mask_equalize = gr.Radio(['None', 'Before', 'After', 'Both'], label="Comp mask equalize", value=da.hybrid_comp_mask_equalize, elem_id="hybrid_comp_mask_equalize")
                    with gr.Column(variant='compact'):
                        hybrid_comp_mask_auto_contrast = gr.Checkbox(label="Comp mask auto contrast", value=False, interactive=True)
                        hybrid_comp_mask_inverse = gr.Checkbox(label="Comp mask inverse", value=False, interactive=True)
                with gr.Row(variant='compact'):
                        hybrid_comp_save_extra_frames = gr.Checkbox(label="Comp save extra frames", value=False, interactive=True)
            # HYBRID SCHEDULES ACCORD
            with gr.Accordion("Hybrid Schedules", open=False, visible=False) as hybrid_sch_accord:
                with gr.Row(variant='compact') as hybrid_comp_alpha_schedule_row:
                    hybrid_comp_alpha_schedule = gr.Textbox(label="Comp alpha schedule", lines=1, value = da.hybrid_comp_alpha_schedule, interactive=True)
                with gr.Row(variant='compact', visible=False) as hybrid_comp_mask_blend_alpha_schedule_row:
                    hybrid_comp_mask_blend_alpha_schedule = gr.Textbox(label="Comp mask blend alpha schedule", lines=1, value = da.hybrid_comp_mask_blend_alpha_schedule, interactive=True, elem_id="hybridelemtest")
                with gr.Row(variant='compact', visible=False) as hybrid_comp_mask_contrast_schedule_row:
                    hybrid_comp_mask_contrast_schedule = gr.Textbox(label="Comp mask contrast schedule", lines=1, value = da.hybrid_comp_mask_contrast_schedule, interactive=True)
                with gr.Row(variant='compact', visible=False) as hybrid_comp_mask_auto_contrast_cutoff_high_schedule_row :
                    hybrid_comp_mask_auto_contrast_cutoff_high_schedule = gr.Textbox(label="Comp mask auto contrast cutoff high schedule", lines=1, value = da.hybrid_comp_mask_auto_contrast_cutoff_high_schedule, interactive=True)
                with gr.Row(variant='compact', visible=False) as hybrid_comp_mask_auto_contrast_cutoff_low_schedule_row:
                    hybrid_comp_mask_auto_contrast_cutoff_low_schedule = gr.Textbox(label="Comp mask auto contrast cutoff low schedule", lines=1, value = da.hybrid_comp_mask_auto_contrast_cutoff_low_schedule, interactive=True)
            # HUMANS MASKING ACCORD
            with gr.Accordion("Humans Masking", open=False, visible=False) as humans_masking_accord:
                with gr.Row(variant='compact'):
                    hybrid_generate_human_masks = gr.Radio(['None', 'PNGs', 'Video', 'Both'], label="Generate human masks", value=da.hybrid_generate_human_masks, elem_id="hybrid_generate_human_masks")
        # OUTPUT TAB
        with gr.Tab('Output'):
            # VID OUTPUT ACCORD
            with gr.Accordion('Video Output Settings', open=True):
                with gr.Row(variant='compact') as fps_out_format_row:
                    fps = gr.Slider(label="FPS", value=dv.fps, minimum=1, maximum=240, step=1)
                    # NOT VISIBLE AS OF 11-02-23 moving to ffmpeg-only!
                    output_format = gr.Dropdown(visible=False, label="Output format", choices=['FFMPEG mp4'], value='FFMPEG mp4', type="value", elem_id="output_format", interactive=True)
                with gr.Column(variant='compact'):
                    with gr.Row(variant='compact') as soundtrack_row:
                        add_soundtrack = gr.Radio(['None', 'File', 'Init Video'], label="Add soundtrack", value=dv.add_soundtrack)
                        soundtrack_path = gr.Textbox(label="Soundtrack path", lines=1, interactive=True, value = dv.soundtrack_path)
                    with gr.Row(variant='compact'):
                        skip_video_creation = gr.Checkbox(label="Skip video creation", value=dv.skip_video_creation, interactive=True)
                        delete_imgs = gr.Checkbox(label="Delete Imgs", value=dv.delete_imgs, interactive=True)
                        store_frames_in_ram = gr.Checkbox(label="Store frames in ram", value=dv.store_frames_in_ram, interactive=True)
                        save_depth_maps = gr.Checkbox(label="Save depth maps", value=da.save_depth_maps, interactive=True)
                        # the following param only shows for windows and linux users!
                        make_gif = gr.Checkbox(label="Make GIF", value=dv.make_gif, interactive=True)
                with gr.Row(equal_height=True, variant='compact', visible=True) as r_upscale_row:
                    r_upscale_video = gr.Checkbox(label="Upscale", value=dv.r_upscale_video, interactive=True)
                    r_upscale_model = gr.Dropdown(label="Upscale model", choices=['realesr-animevideov3', 'realesrgan-x4plus', 'realesrgan-x4plus-anime'], interactive=True, value = dv.r_upscale_model, type="value")
                    r_upscale_factor =  gr.Dropdown(choices=['x2', 'x3', 'x4'], label="Upscale factor", interactive=True, value=dv.r_upscale_factor, type="value")
                    r_upscale_keep_imgs = gr.Checkbox(label="Keep Imgs", value=dv.r_upscale_keep_imgs, interactive=True)
                with gr.Accordion('FFmpeg settings', visible=True, open=False) as ffmpeg_quality_accordion:
                    with gr.Row(equal_height=True, variant='compact', visible=True) as ffmpeg_set_row:
                        ffmpeg_crf = gr.Slider(minimum=0, maximum=51, step=1, label="CRF", value=dv.ffmpeg_crf, interactive=True)
                        ffmpeg_preset = gr.Dropdown(label="Preset", choices=['veryslow', 'slower', 'slow', 'medium', 'fast', 'faster', 'veryfast', 'superfast', 'ultrafast'], interactive=True, value = dv.ffmpeg_preset, type="value")
                    with gr.Row(equal_height=True, variant='compact', visible=True) as ffmpeg_location_row:
                        ffmpeg_location = gr.Textbox(label="Location", lines=1, interactive=True, value = dv.ffmpeg_location)
            # FRAME INTERPOLATION TAB
            with gr.Tab('Frame Interpolation') as frame_interp_tab:
                with gr.Accordion('Important notes and Help', open=False):
                    gr.HTML("""
                    Use <a href="https://github.com/megvii-research/ECCV2022-RIFE">RIFE</a> / <a href="https://film-net.github.io/">FILM</a> Frame Interpolation to smooth out, slow-mo (or both) any video.</p>
                     <p style="margin-top:1em">
                        Supported engines:
                        <ul style="list-style-type:circle; margin-left:1em; margin-bottom:1em">
                            <li>RIFE v4.6 and FILM.</li>
                        </ul>
                    </p>
                     <p style="margin-top:1em">
                        Important notes:
                        <ul style="list-style-type:circle; margin-left:1em; margin-bottom:1em">
                            <li>Frame Interpolation will *not* run if any of the following are enabled: 'Store frames in ram' / 'Skip video for run all'.</li>
                            <li>Audio (if provided) will *not* be transferred to the interpolated video if Slow-Mo is enabled.</li>
                            <li>'add_soundtrack' and 'soundtrack_path' aren't being honoured in "Interpolate an existing video" mode. Original vid audio will be used instead with the same slow-mo rules above.</li>
                            <li>In "Interpolate existing pics" mode, FPS is determined *only* by output FPS slider. Audio will be added if requested even with slow-mo "enabled", as it does *nothing* in this mode.</li>
                        </ul>
                    </p>
                    """)
                with gr.Column(variant='compact'):
                    with gr.Row(variant='compact'):
                        # Interpolation Engine
                        frame_interpolation_engine = gr.Dropdown(label="Engine", choices=['None','RIFE v4.6','FILM'], value=dv.frame_interpolation_engine, type="value", elem_id="frame_interpolation_engine", interactive=True)
                        frame_interpolation_slow_mo_enabled = gr.Checkbox(label="Slow Mo", elem_id="frame_interpolation_slow_mo_enabled", value=dv.frame_interpolation_slow_mo_enabled, interactive=True, visible=False)
                        # If this is set to True, we keep all of the interpolated frames in a folder. Default is False - means we delete them at the end of the run
                        frame_interpolation_keep_imgs = gr.Checkbox(label="Keep Imgs", elem_id="frame_interpolation_keep_imgs", value=dv.frame_interpolation_keep_imgs, interactive=True, visible=False)
                    with gr.Row(variant='compact', visible=False) as frame_interp_amounts_row:
                        with gr.Column(min_width=180) as frame_interp_x_amount_column:
                            # How many times to interpolate (interp X)
                            frame_interpolation_x_amount = gr.Slider(minimum=2, maximum=10, step=1, label="Interp X", value=dv.frame_interpolation_x_amount, interactive=True)
                        with gr.Column(min_width=180, visible=False) as frame_interp_slow_mo_amount_column:
                            # Interp Slow-Mo (setting final output fps, not really doing anything direclty with RIFE/FILM)
                            frame_interpolation_slow_mo_amount =  gr.Slider(minimum=2, maximum=10, step=1, label="Slow-Mo X", value=dv.frame_interpolation_x_amount, interactive=True)
                    with gr.Row(visible=False) as interp_existing_video_row:
                        # Intrpolate any existing video from the connected PC
                        with gr.Accordion('Interpolate existing Video/ Images', open=False) as interp_existing_video_accord:
                            with gr.Row(variant='compact') as interpolate_upload_files_row:
                                # A drag-n-drop UI box to which the user uploads a *single* (at this stage) video
                                vid_to_interpolate_chosen_file = gr.File(label="Video to Interpolate", interactive=True, file_count="single", file_types=["video"], elem_id="vid_to_interpolate_chosen_file")
                                # A drag-n-drop UI box to which the user uploads a pictures to interpolate
                                pics_to_interpolate_chosen_file = gr.File(label="Pics to Interpolate", interactive=True, file_count="multiple", file_types=["image"], elem_id="pics_to_interpolate_chosen_file")
                            with gr.Row(variant='compact', visible=False) as interp_live_stats_row:
                                # Non interactive textbox showing uploaded input vid total Frame Count
                                in_vid_frame_count_window = gr.Textbox(label="In Frame Count", lines=1, interactive=False, value='---')
                                # Non interactive textbox showing uploaded input vid FPS
                                in_vid_fps_ui_window = gr.Textbox(label="In FPS", lines=1, interactive=False, value='---')
                                # Non interactive textbox showing expected output interpolated video FPS
                                out_interp_vid_estimated_fps = gr.Textbox(label="Interpolated Vid FPS", value='---')
                            with gr.Row(variant='compact') as interp_buttons_row:
                                # This is the actual button that's pressed to initiate the interpolation:
                                interpolate_button = gr.Button(value="*Interpolate Video*")
                                interpolate_pics_button = gr.Button(value="*Interpolate Pics*")
                            # Show a text about CLI outputs:
                            gr.HTML("* check your CLI for outputs *", elem_id="below_interpolate_butts_msg") # TODO: CSS THIS TO CENTER OF ROW!
                            # make the functin call when the interpolation button is clicked
                            interpolate_button.click(upload_vid_to_interpolate,inputs=[vid_to_interpolate_chosen_file, frame_interpolation_engine, frame_interpolation_x_amount, frame_interpolation_slow_mo_enabled, frame_interpolation_slow_mo_amount, frame_interpolation_keep_imgs, ffmpeg_location, ffmpeg_crf, ffmpeg_preset, in_vid_fps_ui_window])
                            interpolate_pics_button.click(upload_pics_to_interpolate,inputs=[pics_to_interpolate_chosen_file, frame_interpolation_engine, frame_interpolation_x_amount, frame_interpolation_slow_mo_enabled, frame_interpolation_slow_mo_amount, frame_interpolation_keep_imgs, ffmpeg_location, ffmpeg_crf, ffmpeg_preset, fps, add_soundtrack, soundtrack_path])
            # VIDEO UPSCALE TAB
            with gr.Tab('Video Upscaling'):
                vid_to_upscale_chosen_file = gr.File(label="Video to Upscale", interactive=True, file_count="single", file_types=["video"], elem_id="vid_to_upscale_chosen_file")
                with gr.Column():
                    # NCNN UPSCALE TAB
                    # with gr.Tab('Upscale V2') as ncnn_upscale_tab:
                    with gr.Row(variant='compact') as ncnn_upload_vid_stats_row:
                        # Non interactive textbox showing uploaded input vid total Frame Count
                        ncnn_upscale_in_vid_frame_count_window = gr.Textbox(label="In Frame Count", lines=1, interactive=False, value='---')
                        # Non interactive textbox showing uploaded input vid FPS
                        ncnn_upscale_in_vid_fps_ui_window = gr.Textbox(label="In FPS", lines=1, interactive=False, value='---')
                        # Non interactive textbox showing uploaded input resolution
                        ncnn_upscale_in_vid_res = gr.Textbox(label="In Res", lines=1, interactive=False, value='---')
                        # Non interactive textbox showing expected output resolution
                        ncnn_upscale_out_vid_res = gr.Textbox(label="Out Res", value='---')
                    with gr.Column():
                        with gr.Row(variant='compact', visible=True) as ncnn_actual_upscale_row:
                            ncnn_upscale_model = gr.Dropdown(label="Upscale model", choices=['realesr-animevideov3', 'realesrgan-x4plus', 'realesrgan-x4plus-anime'], interactive=True, value = "realesr-animevideov3", type="value")
                            ncnn_upscale_factor =  gr.Dropdown(choices=['x2', 'x3', 'x4'], label="Upscale factor", interactive=True, value="x2", type="value")
                            ncnn_upscale_keep_imgs = gr.Checkbox(label="Keep Imgs", value=True, interactive=True) # fix value
                    ncnn_upscale_btn = gr.Button(value="*Upscale uploaded video*")
                    ncnn_upscale_btn.click(ncnn_upload_vid_to_upscale,inputs=[vid_to_upscale_chosen_file, ncnn_upscale_in_vid_fps_ui_window, ncnn_upscale_in_vid_res, ncnn_upscale_out_vid_res, ncnn_upscale_model, ncnn_upscale_factor, ncnn_upscale_keep_imgs, ffmpeg_location, ffmpeg_crf, ffmpeg_preset])
                    # with gr.Tab('Upscale V1'):
                    with gr.Column(visible=False): # Disabled 06-03-23
                        selected_tab = gr.State(value=0)
                        with gr.Tabs(elem_id="extras_resize_mode"):
                            with gr.TabItem('Scale by', elem_id="extras_scale_by_tab") as tab_scale_by:
                                upscaling_resize = gr.Slider(minimum=1.0, maximum=8.0, step=0.05, label="Resize", value=2, elem_id="extras_upscaling_resize")
                            with gr.TabItem('Scale to', elem_id="extras_scale_to_tab") as tab_scale_to:
                                with FormRow():
                                    upscaling_resize_w = gr.Slider(label="Width", minimum=1, maximum=7680, step=1, value=512, elem_id="extras_upscaling_resize_w")
                                    upscaling_resize_h = gr.Slider(label="Height", minimum=1, maximum=7680, step=1, value=512, elem_id="extras_upscaling_resize_h")
                                    upscaling_crop = gr.Checkbox(label='Crop to fit', value=True, elem_id="extras_upscaling_crop")
                        with FormRow():
                            extras_upscaler_1 = gr.Dropdown(label='Upscaler 1', elem_id="extras_upscaler_1", choices=[x.name for x in sh.sd_upscalers], value=sh.sd_upscalers[3].name)
                            extras_upscaler_2 = gr.Dropdown(label='Upscaler 2', elem_id="extras_upscaler_2", choices=[x.name for x in sh.sd_upscalers], value=sh.sd_upscalers[0].name)
                        with FormRow():
                            with gr.Column(scale=3):
                                extras_upscaler_2_visibility = gr.Slider(minimum=0.0, maximum=1.0, step=0.001, label="Upscaler 2 visibility", value=0.0, elem_id="extras_upscaler_2_visibility")
                            with gr.Column(scale=1, min_width=80):
                                upscale_keep_imgs = gr.Checkbox(label="Keep Imgs", elem_id="upscale_keep_imgs", value=True, interactive=True)
                        tab_scale_by.select(fn=lambda: 0, inputs=[], outputs=[selected_tab])
                        tab_scale_to.select(fn=lambda: 1, inputs=[], outputs=[selected_tab])
=======
>>>>>>> b97c25a9
                        # This is the actual button that's pressed to initiate the Upscaling:
                        depth_btn = gr.Button(value="*Get depth from uploaded video*")
                    with gr.Row(variant='compact'):
                        # Show a text about CLI outputs:
                        gr.HTML("* check your CLI for outputs")
                        # make the function call when the UPSCALE button is clicked
                    depth_btn.click(upload_vid_to_depth,inputs=[vid_to_depth_chosen_file, mode, thresholding, threshold_value, threshold_value_max, adapt_block_size, adapt_c, invert, end_blur, midas_weight_vid2depth, depth_keep_imgs, ffmpeg_location, ffmpeg_crf, ffmpeg_preset])
                # STITCH FRAMES TO VID TAB
                with gr.TabItem('Frames to Video') as stitch_imgs_to_vid_row:
                    with gr.Row(visible=False):
                        path_name_modifier = gr.Dropdown(label="Path name modifier", choices=['x0_pred', 'x'], value=dv.path_name_modifier, type="value", elem_id="path_name_modifier", interactive=True, visible=False) 
                    gr.HTML("""
                     <p style="margin-top:0em">
                        Important Notes:
                        <ul style="list-style-type:circle; margin-left:1em; margin-bottom:0.25em">
                            <li>Enter relative to webui folder or Full-Absolute path, and make sure it ends with something like this: '20230124234916_%09d.png', just replace 20230124234916 with your batch ID. The %05d is important, don't forget it!</li>
                        </ul>
                        """)
                    with gr.Row(variant='compact'):
                          image_path = gr.Textbox(label="Image path", lines=1, interactive=True, value = dv.image_path)
                    ffmpeg_stitch_imgs_but = gr.Button(value="*Stitch frames to video*")
                    ffmpeg_stitch_imgs_but.click(direct_stitch_vid_from_frames,inputs=[image_path, fps, ffmpeg_location, ffmpeg_crf, ffmpeg_preset, add_soundtrack, soundtrack_path])
                # **OLD + NON ACTIVES AREA**
                with gr.Accordion(visible=False, label='INVISIBLE') as not_in_use_accordion:
                        mp4_path = gr.Textbox(label="MP4 path", lines=1, interactive=True, value = dv.mp4_path)
                        render_steps = gr.Checkbox(label="Render steps", value=dv.render_steps, interactive=True, visible=False)
                        from_img2img_instead_of_link = gr.Checkbox(label="from_img2img_instead_of_link", value=False, interactive=False, visible=False)
                        perlin_w = gr.Slider(label="Perlin W", minimum=0.1, maximum=16, step=0.1, value=da.perlin_w, interactive=True)
                        perlin_h = gr.Slider(label="Perlin H", minimum=0.1, maximum=16, step=0.1, value=da.perlin_h, interactive=True)
                        filename_format = gr.Textbox(label="Filename format", lines=1, interactive=True, value = d.filename_format, visible=False)
                        save_settings = gr.Checkbox(label="save_settings", value=d.save_settings, interactive=True)
                        save_samples = gr.Checkbox(label="save_samples", value=d.save_samples, interactive=True)
                        display_samples = gr.Checkbox(label="display_samples", value=False, interactive=False)
                        seed_enable_extras = gr.Checkbox(label="Enable subseed controls", value=False)
                        n_batch = gr.Number(label="N Batch", value=d.n_batch, interactive=True, precision=0, visible=False)
                        save_sample_per_step = gr.Checkbox(label="Save sample per step", value=d.save_sample_per_step, interactive=True)
                        show_sample_per_step = gr.Checkbox(label="Show sample per step", value=d.show_sample_per_step, interactive=True)
    # Gradio's Change functions - hiding and renaming elements based on other elements
    fps.change(fn=change_gif_button_visibility, inputs=fps, outputs=make_gif)
    r_upscale_model.change(fn=update_r_upscale_factor, inputs=r_upscale_model, outputs=r_upscale_factor)
    ncnn_upscale_model.change(fn=update_r_upscale_factor, inputs=ncnn_upscale_model, outputs=ncnn_upscale_factor)
    ncnn_upscale_model.change(update_upscale_out_res_by_model_name, inputs=[ncnn_upscale_in_vid_res, ncnn_upscale_model], outputs=ncnn_upscale_out_vid_res)
    ncnn_upscale_factor.change(update_upscale_out_res, inputs=[ncnn_upscale_in_vid_res, ncnn_upscale_factor], outputs=ncnn_upscale_out_vid_res)
    vid_to_upscale_chosen_file.change(vid_upscale_gradio_update_stats,inputs=[vid_to_upscale_chosen_file, ncnn_upscale_factor],outputs=[ncnn_upscale_in_vid_fps_ui_window, ncnn_upscale_in_vid_frame_count_window, ncnn_upscale_in_vid_res, ncnn_upscale_out_vid_res])
    animation_mode.change(fn=change_max_frames_visibility, inputs=animation_mode, outputs=max_frames)
    diffusen_cadence_outputs = [diffusion_cadence,guided_images_accord,optical_flow_cadence ]
    for output in diffusen_cadence_outputs:
        animation_mode.change(fn=change_diffusion_cadence_visibility, inputs=animation_mode, outputs=output)
    animation_mode.change(fn=disble_3d_related_stuff, inputs=animation_mode, outputs=depth_3d_warping_accord)
    animation_mode.change(fn=disble_3d_related_stuff, inputs=animation_mode, outputs=fov_accord)
    animation_mode.change(fn=disble_3d_related_stuff, inputs=animation_mode, outputs=only_3d_motion_column)
    animation_mode.change(fn=enable_2d_related_stuff, inputs=animation_mode, outputs=only_2d_motion_column) 
    # animation_mode.change(fn=disable_by_interpolation, inputs=animation_mode, outputs=force_grayscale_column)
    animation_mode.change(fn=disable_by_interpolation, inputs=animation_mode, outputs=color_force_grayscale)
    animation_mode.change(fn=disable_pers_flip_accord, inputs=animation_mode, outputs=perspective_flip_accord)    
    animation_mode.change(fn=disable_pers_flip_accord, inputs=animation_mode, outputs=both_anim_mode_motion_params_column)
    #Hybrid related:
    animation_mode.change(fn=show_hybrid_html_msg, inputs=animation_mode, outputs=hybrid_msg_html)
    animation_mode.change(fn=change_hybrid_tab_status, inputs=animation_mode, outputs=hybrid_sch_accord)
    animation_mode.change(fn=change_hybrid_tab_status, inputs=animation_mode, outputs=hybrid_settings_accord)
    animation_mode.change(fn=change_hybrid_tab_status, inputs=animation_mode, outputs=humans_masking_accord)
    hybrid_comp_mask_type.change(fn=change_comp_mask_x_visibility, inputs=hybrid_comp_mask_type, outputs=hybrid_comp_mask_row)
    hybrid_motion.change(fn=disable_by_non_optical_flow, inputs=hybrid_motion, outputs=hybrid_flow_method)
    hybrid_motion.change(fn=disable_by_comp_mask, inputs=hybrid_motion, outputs=hybrid_motion_use_prev_img)
    hybrid_composite.change(fn=disable_by_hybrid_composite_dynamic, inputs=[hybrid_composite, hybrid_comp_mask_type], outputs=hybrid_comp_mask_row)
    hybrid_composite_outputs = [humans_masking_accord, hybrid_sch_accord, hybrid_comp_mask_type, hybrid_use_first_frame_as_init_image]
    for output in hybrid_composite_outputs:
        hybrid_composite.change(fn=disable_by_hybrid_composite, inputs=hybrid_composite, outputs=output)  
    hybrid_comp_mask_type_outputs = [hybrid_comp_mask_blend_alpha_schedule_row, hybrid_comp_mask_contrast_schedule_row, hybrid_comp_mask_auto_contrast_cutoff_high_schedule_row, hybrid_comp_mask_auto_contrast_cutoff_low_schedule_row]
    for output in hybrid_comp_mask_type_outputs:
        hybrid_comp_mask_type.change(fn=disable_by_comp_mask, inputs=hybrid_comp_mask_type, outputs=output)
    # End of hybrid related
    seed_behavior.change(fn=change_seed_iter_visibility, inputs=seed_behavior, outputs=seed_iter_N_row) 
    seed_behavior.change(fn=change_seed_schedule_visibility, inputs=seed_behavior, outputs=seed_schedule_row)
    color_coherence.change(fn=change_color_coherence_video_every_N_frames_visibility, inputs=color_coherence, outputs=color_coherence_video_every_N_frames_row)
    noise_type.change(fn=change_perlin_visibility, inputs=noise_type, outputs=perlin_row)
    skip_video_creation_outputs = [fps_out_format_row, soundtrack_row, ffmpeg_quality_accordion, store_frames_in_ram, make_gif, r_upscale_row, delete_imgs]
    for output in skip_video_creation_outputs:
        skip_video_creation.change(fn=change_visibility_from_skip_video, inputs=skip_video_creation, outputs=output)  
    frame_interpolation_slow_mo_enabled.change(fn=hide_slow_mo,inputs=frame_interpolation_slow_mo_enabled,outputs=frame_interp_slow_mo_amount_column)
    frame_interpolation_engine.change(fn=change_interp_x_max_limit,inputs=[frame_interpolation_engine,frame_interpolation_x_amount],outputs=frame_interpolation_x_amount)
    [change_fn.change(set_interp_out_fps, inputs=[frame_interpolation_x_amount, frame_interpolation_slow_mo_enabled, frame_interpolation_slow_mo_amount, in_vid_fps_ui_window], outputs=out_interp_vid_estimated_fps) for change_fn in [frame_interpolation_x_amount, frame_interpolation_slow_mo_amount, frame_interpolation_slow_mo_enabled]]
    # Populate the FPS and FCount values as soon as a video is uploaded to the FileUploadBox (vid_to_interpolate_chosen_file)
    vid_to_interpolate_chosen_file.change(gradio_f_interp_get_fps_and_fcount,inputs=[vid_to_interpolate_chosen_file, frame_interpolation_x_amount, frame_interpolation_slow_mo_enabled, frame_interpolation_slow_mo_amount],outputs=[in_vid_fps_ui_window,in_vid_frame_count_window, out_interp_vid_estimated_fps])
    vid_to_interpolate_chosen_file.change(fn=hide_interp_stats,inputs=[vid_to_interpolate_chosen_file],outputs=[interp_live_stats_row])
    interp_hide_list = [frame_interpolation_slow_mo_enabled,frame_interpolation_keep_imgs,frame_interp_amounts_row,interp_existing_video_row]
    for output in interp_hide_list:
        frame_interpolation_engine.change(fn=hide_interp_by_interp_status,inputs=frame_interpolation_engine,outputs=output)
    # END OF UI TABS
    stuff = locals()
    stuff = {**stuff, **controlnet_dict}
    stuff.pop('controlnet_dict')
    return stuff

### SETTINGS STORAGE UPDATE! 2023-01-27
### To Reduce The Number Of Settings Overrides,
### They Are Being Passed As Dictionaries
### It Would Have Been Also Nice To Retrieve Them
### From Functions Like Deforumoutputargs(),
### But Over Time There Was Some Cross-Polination,
### So They Are Now Hardcoded As 'List'-Strings Below
### If you're adding a new setting, add it to one of the lists
### besides writing it in the setup functions above

anim_args_names =   str(r'''animation_mode, max_frames, border,
                        angle, zoom, translation_x, translation_y, translation_z, transform_center_x, transform_center_y,
                        rotation_3d_x, rotation_3d_y, rotation_3d_z,
                        enable_perspective_flip,
                        perspective_flip_theta, perspective_flip_phi, perspective_flip_gamma, perspective_flip_fv,
                        noise_schedule, strength_schedule, contrast_schedule, cfg_scale_schedule, pix2pix_img_cfg_scale_schedule,
                        enable_subseed_scheduling, subseed_schedule, subseed_strength_schedule,
                        enable_steps_scheduling, steps_schedule,
                        fov_schedule, aspect_ratio_schedule, near_schedule, far_schedule,
                        seed_schedule,
                        enable_sampler_scheduling, sampler_schedule,
                        mask_schedule, use_noise_mask, noise_mask_schedule,
                        enable_checkpoint_scheduling, checkpoint_schedule,
                        enable_clipskip_scheduling, clipskip_schedule,
                        kernel_schedule, sigma_schedule, amount_schedule, threshold_schedule,
                        color_coherence, color_coherence_video_every_N_frames, color_force_grayscale,
                        diffusion_cadence, optical_flow_cadence,
                        noise_type, perlin_w, perlin_h, perlin_octaves, perlin_persistence,
                        use_depth_warping, midas_weight,
                        padding_mode, sampling_mode, save_depth_maps,
                        video_init_path, extract_nth_frame, extract_from_frame, extract_to_frame, overwrite_extracted_frames,
                        use_mask_video, video_mask_path,
                        resume_from_timestring, resume_timestring'''
                    ).replace("\n", "").replace("\r", "").replace(" ", "").split(',')
hybrid_args_names =   str(r'''hybrid_generate_inputframes, hybrid_generate_human_masks, hybrid_use_first_frame_as_init_image,
                        hybrid_motion, hybrid_motion_use_prev_img, hybrid_flow_method, hybrid_composite, hybrid_comp_mask_type, hybrid_comp_mask_inverse,
                        hybrid_comp_mask_equalize, hybrid_comp_mask_auto_contrast, hybrid_comp_save_extra_frames,
                        hybrid_comp_alpha_schedule, hybrid_comp_mask_blend_alpha_schedule, hybrid_comp_mask_contrast_schedule,
                        hybrid_comp_mask_auto_contrast_cutoff_high_schedule, hybrid_comp_mask_auto_contrast_cutoff_low_schedule'''
                    ).replace("\n", "").replace("\r", "").replace(" ", "").split(',')
args_names =    str(r'''W, H, tiling, restore_faces,
                        seed, sampler,
                        seed_enable_extras, seed_resize_from_w, seed_resize_from_h,
                        steps, ddim_eta,
                        n_batch,
                        save_settings, save_samples, display_samples,
                        save_sample_per_step, show_sample_per_step, 
                        batch_name, filename_format,
                        seed_behavior, seed_iter_N,
                        use_init, from_img2img_instead_of_link, strength_0_no_init, strength, init_image,
                        use_mask, use_alpha_as_mask, invert_mask, overlay_mask,
                        mask_file, mask_contrast_adjust, mask_brightness_adjust, mask_overlay_blur,
                        fill, full_res_mask, full_res_mask_padding,
                        reroll_blank_frames'''
                    ).replace("\n", "").replace("\r", "").replace(" ", "").split(',')
video_args_names =  str(r'''skip_video_creation,
                            fps, make_gif, delete_imgs, output_format, ffmpeg_location, ffmpeg_crf, ffmpeg_preset,
                            add_soundtrack, soundtrack_path,
                            r_upscale_video, r_upscale_model, r_upscale_factor, r_upscale_keep_imgs,
                            render_steps,
                            path_name_modifier, image_path, mp4_path, store_frames_in_ram,
                            frame_interpolation_engine, frame_interpolation_x_amount, frame_interpolation_slow_mo_enabled, frame_interpolation_slow_mo_amount,
                            frame_interpolation_keep_imgs'''
                    ).replace("\n", "").replace("\r", "").replace(" ", "").split(',')
parseq_args_names = str(r'''parseq_manifest, parseq_use_deltas'''
                    ).replace("\n", "").replace("\r", "").replace(" ", "").split(',')
loop_args_names = str(r'''use_looper, init_images, image_strength_schedule, blendFactorMax, blendFactorSlope, 
                          tweening_frames_schedule, color_correction_factor'''
                    ).replace("\n", "").replace("\r", "").replace(" ", "").split(',')

component_names =   ['override_settings_with_file', 'custom_settings_file'] + anim_args_names +['animation_prompts', 'animation_prompts_positive', 'animation_prompts_negative'] + args_names + video_args_names + parseq_args_names + hybrid_args_names + loop_args_names + controlnet_component_names()
settings_component_names = [name for name in component_names] #if name not in video_args_names]

def setup_deforum_setting_ui(self, is_img2img, is_extension = True):
    ds = setup_deforum_setting_dictionary(self, is_img2img, is_extension)
    return [ds[name] for name in (['btn'] + component_names)]

def pack_anim_args(args_dict):
    return {name: args_dict[name] for name in (anim_args_names + hybrid_args_names)}

def pack_args(args_dict):
    args_dict = {name: args_dict[name] for name in args_names}
    args_dict['precision'] = 'autocast' 
    args_dict['scale'] = 7
    args_dict['subseed'] = -1
    args_dict['subseed_strength'] = 0
    args_dict['C'] = 4
    args_dict['f'] = 8
    args_dict['timestring'] = ""
    args_dict['init_latent'] = None
    args_dict['init_sample'] = None
    args_dict['init_c'] = None
    args_dict['noise_mask'] = None
    args_dict['seed_internal'] = 0
    return args_dict
    
def pack_video_args(args_dict):
    return {name: args_dict[name] for name in video_args_names}

def pack_parseq_args(args_dict):
    return {name: args_dict[name] for name in parseq_args_names}
    
def pack_loop_args(args_dict):
    return {name: args_dict[name] for name in loop_args_names}

def pack_controlnet_args(args_dict):
    return {name: args_dict[name] for name in controlnet_component_names()}

def process_args(args_dict_main):
    override_settings_with_file = args_dict_main['override_settings_with_file']
    custom_settings_file = args_dict_main['custom_settings_file']
    args_dict = pack_args(args_dict_main)
    anim_args_dict = pack_anim_args(args_dict_main)
    video_args_dict = pack_video_args(args_dict_main)
    parseq_args_dict = pack_parseq_args(args_dict_main)
    loop_args_dict = pack_loop_args(args_dict_main)
    controlnet_args_dict = pack_controlnet_args(args_dict_main)

    import json
    
    root = SimpleNamespace(**Root())
    root.p = args_dict_main['p']
    p = root.p
    root.animation_prompts = json.loads(args_dict_main['animation_prompts'])
    positive_prompts = args_dict_main['animation_prompts_positive']
    negative_prompts = args_dict_main['animation_prompts_negative']
    negative_prompts = negative_prompts.replace('--neg', '') # remove --neg from negative_prompts if recieved by mistake
    for key in root.animation_prompts:
        animationPromptCurr = root.animation_prompts[key]
        root.animation_prompts[key] = f"{positive_prompts} {animationPromptCurr} {'' if '--neg' in animationPromptCurr else '--neg'} {negative_prompts}"
    root.positive_prompts = positive_prompts
    root.negative_prompts = negative_prompts
    from deforum_helpers.settings import load_args
    
    if override_settings_with_file:
        load_args(args_dict, anim_args_dict, parseq_args_dict, loop_args_dict, controlnet_args_dict, custom_settings_file, root)
    
    if not os.path.exists(root.models_path):
        os.mkdir(root.models_path)

    args = SimpleNamespace(**args_dict)
    anim_args = SimpleNamespace(**anim_args_dict)
    video_args = SimpleNamespace(**video_args_dict)
    parseq_args = SimpleNamespace(**parseq_args_dict)
    loop_args = SimpleNamespace(**loop_args_dict)
    controlnet_args = SimpleNamespace(**controlnet_args_dict)

    p.width, p.height = map(lambda x: x - x % 64, (args.W, args.H))
    p.steps = args.steps
    p.seed = args.seed
    p.sampler_name = args.sampler
    p.batch_size = args.n_batch
    p.tiling = args.tiling
    p.restore_faces = args.restore_faces
    p.seed_enable_extras = args.seed_enable_extras
    p.subseed = args.subseed
    p.subseed_strength = args.subseed_strength
    p.seed_resize_from_w = args.seed_resize_from_w
    p.seed_resize_from_h = args.seed_resize_from_h
    p.fill = args.fill
    p.ddim_eta = args.ddim_eta

    current_arg_list = [args, anim_args, video_args, parseq_args]
    args.outdir = os.path.join(p.outpath_samples, args.batch_name)
    root.outpath_samples = args.outdir
    args.outdir = os.path.join(os.getcwd(), args.outdir)
    if not os.path.exists(args.outdir):
        os.makedirs(args.outdir)
    
    args.seed = get_fixed_seed(args.seed)
        
    args.timestring = time.strftime('%Y%m%d%H%M%S')
    args.strength = max(0.0, min(1.0, args.strength))

    if not args.use_init:
        args.init_image = None
        
    if anim_args.animation_mode == 'None':
        anim_args.max_frames = 1
    elif anim_args.animation_mode == 'Video Input':
        args.use_init = True
    
    return root, args, anim_args, video_args, parseq_args, loop_args, controlnet_args

def print_args(args):
    print("ARGS: /n")
    for key, value in args.__dict__.items():
        print(f"{key}: {value}")
 
# Local gradio-to-frame-interoplation function. *Needs* to stay here since we do Root() and use gradio elements directly, to be changed in the future
def upload_vid_to_interpolate(file, engine, x_am, sl_enabled, sl_am, keep_imgs, f_location, f_crf, f_preset, in_vid_fps):
    # print msg and do nothing if vid not uploaded or interp_x not provided
    if not file or engine == 'None':
        return print("Please upload a video and set a proper value for 'Interp X'. Can't interpolate x0 times :)")

    root_params = Root()
    f_models_path = root_params['models_path']

    process_interp_vid_upload_logic(file, engine, x_am, sl_enabled, sl_am, keep_imgs, f_location, f_crf, f_preset, in_vid_fps, f_models_path, file.orig_name)

def upload_pics_to_interpolate(pic_list, engine, x_am, sl_enabled, sl_am, keep_imgs, f_location, f_crf, f_preset, fps, add_audio, audio_track):
    from PIL import Image
    
    if pic_list is None or len(pic_list) < 2:
        return print("Please upload at least 2 pics for interpolation.")
        
    # make sure all uploaded pics have the same resolution
    pic_sizes = [Image.open(picture_path).size for picture_path in pic_list]
    if len(set(pic_sizes)) != 1:
        return print("All uploaded pics need to be of the same Width and Height / resolution.")
        
    resolution = pic_sizes[0]
     
    root_params = Root()
    f_models_path = root_params['models_path']
    
    process_interp_pics_upload_logic(pic_list, engine, x_am, sl_enabled, sl_am, keep_imgs, f_location, f_crf, f_preset, fps, f_models_path, resolution, add_audio, audio_track)

# Local gradio-to-upscalers function. *Needs* to stay here since we do Root() and use gradio elements directly, to be changed in the future
def upload_vid_to_upscale(vid_to_upscale_chosen_file, selected_tab, upscaling_resize, upscaling_resize_w, upscaling_resize_h, upscaling_crop, extras_upscaler_1, extras_upscaler_2, extras_upscaler_2_visibility, upscale_keep_imgs, ffmpeg_location, ffmpeg_crf, ffmpeg_preset):
    # print msg and do nothing if vid not uploaded
    if not vid_to_upscale_chosen_file:
        return print("Please upload a video :)")
    
    process_upscale_vid_upload_logic(vid_to_upscale_chosen_file, selected_tab, upscaling_resize, upscaling_resize_w, upscaling_resize_h, upscaling_crop, extras_upscaler_1, extras_upscaler_2, extras_upscaler_2_visibility, vid_to_upscale_chosen_file.orig_name, upscale_keep_imgs, ffmpeg_location, ffmpeg_crf, ffmpeg_preset)

def upload_vid_to_depth(vid_to_depth_chosen_file, mode, thresholding, threshold_value, threshold_value_max, adapt_block_size, adapt_c, invert, end_blur, midas_weight_vid2depth, depth_keep_imgs, ffmpeg_location, ffmpeg_crf, ffmpeg_preset):
    # print msg and do nothing if vid not uploaded
    if not vid_to_depth_chosen_file:
        return print("Please upload a video :()")
    
    root_params = Root()
    f_models_path = root_params['models_path']
    
    process_depth_vid_upload_logic(vid_to_depth_chosen_file, mode, thresholding, threshold_value, threshold_value_max, adapt_block_size, adapt_c, invert, end_blur, midas_weight_vid2depth, vid_to_depth_chosen_file.orig_name, depth_keep_imgs, ffmpeg_location, ffmpeg_crf, ffmpeg_preset, f_models_path)

def ncnn_upload_vid_to_upscale(vid_path, in_vid_fps, in_vid_res, out_vid_res, upscale_model, upscale_factor, keep_imgs, f_location, f_crf, f_preset):
    if vid_path is None:
        print("Please upload a video :)")
        return
    root_params = Root()
    f_models_path = root_params['models_path']
    current_user = root_params['current_user_os']
    process_ncnn_upscale_vid_upload_logic(vid_path, in_vid_fps, in_vid_res, out_vid_res, f_models_path, upscale_model, upscale_factor, keep_imgs, f_location, f_crf, f_preset, current_user)<|MERGE_RESOLUTION|>--- conflicted
+++ resolved
@@ -906,373 +906,6 @@
                         midas_weight_vid2depth = gr.Slider(label="MiDaS weight (vid2depth)", value=da.midas_weight, minimum=0, maximum=1, step=0.05, interactive=True)
                         depth_keep_imgs = gr.Checkbox(label='Keep Imgs', value=True, elem_id="depth_keep_imgs")
                     with gr.Row(variant='compact'):
-<<<<<<< HEAD
-                        perspective_flip_fv = gr.Textbox(label="Perspective flip fv", lines=1, value = da.perspective_flip_fv, interactive=True)
-            # NOISE INNER TAB
-            with gr.Tab('Noise', open=True) as a8:
-                with gr.Row(variant='compact'):
-                    noise_type = gr.Radio(['uniform', 'perlin'], label="Noise type", value=da.noise_type, elem_id="noise_type")
-                with gr.Row(variant='compact'):
-                    noise_schedule = gr.Textbox(label="Noise schedule", lines=1, value = da.noise_schedule, interactive=True)
-                with gr.Row(variant='compact') as perlin_row:
-                    with gr.Column(min_width=220):
-                        perlin_octaves = gr.Slider(label="Perlin octaves", minimum=1, maximum=7, value=da.perlin_octaves, step=1, interactive=True)
-                    with gr.Column(min_width=220):
-                        perlin_persistence = gr.Slider(label="Perlin persistence", minimum=0, maximum=1, value=da.perlin_persistence, step=0.02, interactive=True)
-            # COHERENCE INNER TAB
-            with gr.Tab('Coherence', open=False) as coherence_accord:
-                with gr.Row(variant='compact'):
-                    # Future TODO: remove 'match frame 0' prefix (after we manage the deprecated-names settings import), then convert from Dropdown to Radio!
-                    color_coherence = gr.Dropdown(label="Color coherence", choices=['None', 'Match Frame 0 HSV', 'Match Frame 0 LAB', 'Match Frame 0 RGB', 'Video Input'], value=da.color_coherence, type="value", elem_id="color_coherence", interactive=True)
-                    # with gr.Column(variant='compact') as force_grayscale_column:
-                    color_force_grayscale = gr.Checkbox(label="Color force Grayscale", value=da.color_force_grayscale, interactive=True)
-                with gr.Row(visible=False) as color_coherence_video_every_N_frames_row:
-                    color_coherence_video_every_N_frames = gr.Number(label="Color coherence video every N frames", value=1, interactive=True)
-                with gr.Row(variant='compact'):
-                    contrast_schedule = gr.Textbox(label="Contrast schedule", lines=1, value = da.contrast_schedule, interactive=True)
-                    optical_flow_cadence = gr.Checkbox(label="Optical flow cadence", value=False, interactive=True, elem_id='optical_flow_cadence')
-                with gr.Row(variant='compact'):
-                    # what to do with blank frames (they may result from glitches or the NSFW filter being turned on): reroll with +1 seed, interrupt the animation generation, or do nothing
-                    reroll_blank_frames = gr.Radio(['reroll', 'interrupt', 'ignore'], label="Reroll blank frames", value=d.reroll_blank_frames, elem_id="reroll_blank_frames")
-            # ANTI BLUR INNER TAB  
-            with gr.Tab('Anti Blur', open=False, elem_id='anti_blur_accord') as anti_blur_tab:
-                with gr.Row(variant='compact'):
-                    kernel_schedule = gr.Textbox(label="Kernel schedule", lines=1, value = da.kernel_schedule, interactive=True)
-                with gr.Row(variant='compact'):
-                    sigma_schedule = gr.Textbox(label="Sigma schedule", lines=1, value = da.sigma_schedule, interactive=True)
-                with gr.Row(variant='compact'):
-                    amount_schedule = gr.Textbox(label="Amount schedule", lines=1, value = da.amount_schedule, interactive=True)
-                with gr.Row(variant='compact'):
-                    threshold_schedule = gr.Textbox(label="Threshold schedule", lines=1, value = da.threshold_schedule, interactive=True)
-        # PROMPTS TAB    
-        with gr.Tab('Prompts'):
-            # PROMPTS INFO ACCORD  
-            with gr.Accordion(label='*Important* notes on Prompts', elem_id='prompts_info_accord', open=False, visible=True) as prompts_info_accord:
-                gr.HTML("""
-                    <ul style="list-style-type:circle; margin-left:0.75em; margin-bottom:0.2em">
-                    <li>Please always keep values in math functions above 0.</li>
-                    <li>There is *no* Batch mode like in vanilla deforum. Please Use the txt2img tab for that.</li>
-                    <li>For negative prompts, please write your positive prompt, then --neg ugly, text, assymetric, or any other negative tokens of your choice. OR:</li>
-                    <li>Use the negative_prompts field to automatically append all words as a negative prompt. *Don't* add --neg in the negative_prompts field!</li>
-                    <li>Prompts are stored in JSON format. If you've got an error, check it in a <a style="color:SteelBlue" href="https://odu.github.io/slingjsonlint/">JSON Validator</a></li>
-                    </ul>
-                    """)
-            with gr.Row(variant='compact'):
-                animation_prompts = gr.Textbox(label="Prompts", lines=8, interactive=True, value = DeforumAnimPrompts())
-            with gr.Row(variant='compact'):
-                animation_prompts_positive = gr.Textbox(label="Prompts positive", lines=1, interactive=True, value = "")
-            with gr.Row(variant='compact'):
-                animation_prompts_negative = gr.Textbox(label="Prompts negative", lines=1, interactive=True, value = "")
-            # COMPOSABLE MASK SCHEDULING ACCORD
-            with gr.Accordion('Composable Mask scheduling', open=False):
-                gr.HTML("""
-                        <ul style="list-style-type:circle; margin-left:0.75em; margin-bottom:0.2em">
-                        <li>To enable, check use_mask in the Init tab</li>
-                        <li>Supports boolean operations: (! - negation, & - and, | - or, ^ - xor, \ - difference, () - nested operations)</li>
-                        <li>default variables: in \{\}, like \{video_mask\}, \{everywhere\}</li>
-                        <li>masks from files: in [], like [mask1.png]</li>
-                        <li>description-based: <i>word masks</i> in &lt;&gt;, like &lt;apple&gt;, &lt;hair&gt</li>
-                        </ul>
-                        """)
-                with gr.Row(variant='compact'):
-                    mask_schedule = gr.Textbox(label="Mask schedule", lines=1, value = da.mask_schedule, interactive=True)
-                with gr.Row(variant='compact'):
-                    use_noise_mask = gr.Checkbox(label="Use noise mask", value=da.use_noise_mask, interactive=True)
-                with gr.Row(variant='compact'):
-                    noise_mask_schedule = gr.Textbox(label="Noise mask schedule", lines=1, value = da.noise_mask_schedule, interactive=True)
-        # INIT MAIN TAB
-        with gr.Tab('Init'):
-            # IMAGE INIT INNER-TAB
-            with gr.Tab('Image Init'):
-                with gr.Row(variant='compact'):
-                    with gr.Column(min_width=150):
-                        use_init = gr.Checkbox(label="Use init", value=d.use_init, interactive=True, visible=True)
-                    with gr.Column(min_width=150):
-                        strength_0_no_init = gr.Checkbox(label="Strength 0 no init", value=True, interactive=True)
-                    with gr.Column(min_width=170):
-                        strength = gr.Slider(label="Strength", minimum=0, maximum=1, step=0.01, value=0, interactive=True)
-                with gr.Row(variant='compact'):
-                    init_image = gr.Textbox(label="Init image", lines=1, interactive=True, value = d.init_image)
-            # VIDEO INIT INNER-TAB
-            with gr.Tab('Video Init'):
-                with gr.Row(variant='compact'):
-                    video_init_path = gr.Textbox(label="Video init path", lines=1, value = da.video_init_path, interactive=True)
-                with gr.Row(variant='compact'):
-                    extract_from_frame = gr.Number(label="Extract from frame", value=da.extract_from_frame, interactive=True, precision=0)
-                    extract_to_frame = gr.Number(label="Extract to frame", value=da.extract_to_frame, interactive=True, precision=0)
-                    extract_nth_frame = gr.Number(label="Extract nth frame", value=da.extract_nth_frame, interactive=True, precision=0)
-                    overwrite_extracted_frames = gr.Checkbox(label="Overwrite extracted frames", value=False, interactive=True)
-                    use_mask_video = gr.Checkbox(label="Use mask video", value=False, interactive=True)
-                with gr.Row(variant='compact'):
-                    video_mask_path = gr.Textbox(label="Video mask path", lines=1, value = da.video_mask_path, interactive=True)
-            # MASK INIT INNER-TAB
-            with gr.Tab('Mask Init'):
-                with gr.Row(variant='compact'):
-                    use_mask = gr.Checkbox(label="Use mask", value=d.use_mask, interactive=True)
-                    use_alpha_as_mask = gr.Checkbox(label="Use alpha as mask", value=d.use_alpha_as_mask, interactive=True)
-                    invert_mask = gr.Checkbox(label="Invert mask", value=d.invert_mask, interactive=True)
-                    overlay_mask = gr.Checkbox(label="Overlay mask", value=d.overlay_mask, interactive=True)
-                with gr.Row(variant='compact'):
-                    mask_file = gr.Textbox(label="Mask file", lines=1, interactive=True, value = d.mask_file)
-                with gr.Row(variant='compact'):
-                    mask_overlay_blur = gr.Slider(label="Mask overlay blur", minimum=0, maximum=64, step=1, value=d.mask_overlay_blur, interactive=True)
-                with gr.Row(variant='compact'):
-                    choice = mask_fill_choices[d.fill]
-                    fill = gr.Radio(label='Mask fill', choices=mask_fill_choices, value=choice, type="index")
-                with gr.Row(variant='compact'):
-                    full_res_mask = gr.Checkbox(label="Full res mask", value=d.full_res_mask, interactive=True)
-                    full_res_mask_padding = gr.Slider(minimum=0, maximum=512, step=1, label="Full res mask padding", value=d.full_res_mask_padding, interactive=True)
-                with gr.Row(variant='compact'):
-                    with gr.Column(min_width=240):
-                        mask_contrast_adjust = gr.Number(label="Mask contrast adjust", value=d.mask_contrast_adjust, interactive=True)
-                    with gr.Column(min_width=250):
-                        mask_brightness_adjust = gr.Number(label="Mask brightness adjust", value=d.mask_brightness_adjust, interactive=True)
-            # PARSEQ ACCORD
-            with gr.Accordion('Parseq', open=False):
-                gr.HTML("""
-                Use an <a style='color:SteelBlue;' target='_blank' href='https://sd-parseq.web.app/deforum'>sd-parseq manifest</a> for your animation (leave blank to ignore).</p>
-                <p style="margin-top:1em">
-                    Note that parseq overrides:
-                    <ul style="list-style-type:circle; margin-left:2em; margin-bottom:1em">
-                        <li>Run: seed, subseed, subseed strength.</li>
-                        <li>Keyframes: generation settings (noise, strength, contrast, scale).</li>
-                        <li>Keyframes: motion parameters for 2D and 3D (angle, zoom, translation, rotation, perspective flip).</li>
-                    </ul>
-                </p>
-                <p">
-                    Parseq does <strong><em>not</em></strong> override:
-                    <ul style="list-style-type:circle; margin-left:2em; margin-bottom:1em">
-                        <li>Run: Sampler, Width, Height, tiling, resize seed.</li>
-                        <li>Keyframes: animation settings (animation mode, max frames, border) </li>
-                        <li>Keyframes: coherence (color coherence & cadence) </li>
-                        <li>Keyframes: depth warping</li>
-                        <li>Output settings: all settings (including fps and max frames)</li>
-                    </ul>
-                </p>
-                """)
-                with gr.Row(variant='compact'):
-                    parseq_manifest = gr.Textbox(label="Parseq Manifest (JSON or URL)", lines=4, value = dp.parseq_manifest, interactive=True)
-                with gr.Row(variant='compact'):
-                    parseq_use_deltas = gr.Checkbox(label="Use delta values for movement parameters", value=dp.parseq_use_deltas, interactive=True)            
-        def show_hybrid_html_msg(choice):
-            if choice not in ['2D','3D']:
-                return gr.update(visible=True) 
-            else:
-                return gr.update(visible=False)
-        def change_hybrid_tab_status(choice):
-            if choice in ['2D','3D']:
-                return gr.update(visible=True) 
-            else:
-                return gr.update(visible=False)
-        # CONTROLNET TAB
-        with gr.Tab('ControlNet'):
-                gr.HTML("""
-                Requires the <a style='color:SteelBlue;' target='_blank' href='https://github.com/Mikubill/sd-webui-controlnet'>ControlNet</a> extension to be installed.</p>
-                <p style="margin-top:0.2em">
-                    *Work In Progress*. All params below are going to be keyframable at some point. If you want to speedup the integration, join Deforum's development. &#128521;
-                </p>
-                <p">
-                    Due to ControlNet base extension's inner works it needs its models to be located at 'extensions/deforum-for-automatic1111-webui/models'. So copy, symlink or move them there until a more elegant solution is found. And, as of now, it requires use_init checked for the first run. The ControlNet extension version used in the dev process is a24089a62e70a7fae44b7bf35b51fd584dd55e25, if even with all the other options above used it still breaks, upgrade/downgrade your CN version to this one.
-                </p>
-                """)
-                controlnet_dict = setup_controlnet_ui()
-        # HYBRID VIDEO TAB
-        with gr.Tab('Hybrid Video'):
-            # this html only shows when not in 2d/3d mode
-            hybrid_msg_html = gr.HTML(value='Please, change animation mode to 2D or 3D to enable Hybrid Mode',visible=False, elem_id='hybrid_msg_html')
-            # HYBRID INFO ACCORD
-            with gr.Accordion("Info & Help", open=False):
-                hybrid_html = "<p style=\"padding-bottom:0\"><b style=\"text-shadow: blue -1px -1px;\">Hybrid Video Compositing in 2D/3D Mode</b><span style=\"color:#DDD;font-size:0.7rem;text-shadow: black -1px -1px;margin-left:10px;\">by <a href=\"https://github.com/reallybigname\">reallybigname</a></span></p>"
-                hybrid_html += "<ul style=\"list-style-type:circle; margin-left:1em; margin-bottom:1em;\"><li>Composite video with previous frame init image in <b>2D or 3D animation_mode</b> <i>(not for Video Input mode)</i></li>"
-                hybrid_html += "<li>Uses your <b>Init</b> settings for <b>video_init_path, extract_nth_frame, overwrite_extracted_frames</b></li>"
-                hybrid_html += "<li>In Keyframes tab, you can also set <b>color_coherence</b> = '<b>Video Input</b>'</li>"
-                hybrid_html += "<li><b>color_coherence_video_every_N_frames</b> lets you only match every N frames</li>"
-                hybrid_html += "<li>Color coherence may be used with hybrid composite off, to just use video color.</li>"
-                hybrid_html += "<li>Hybrid motion may be used with hybrid composite off, to just use video motion.</li></ul>"
-                hybrid_html += "Hybrid Video Schedules"
-                hybrid_html += "<ul style=\"list-style-type:circle; margin-left:1em; margin-bottom:1em;\"><li>The alpha schedule controls overall alpha for video mix, whether using a composite mask or not.</li>"
-                hybrid_html += "<li>The <b>hybrid_comp_mask_blend_alpha_schedule</b> only affects the 'Blend' <b>hybrid_comp_mask_type</b>.</li>"
-                hybrid_html += "<li>Mask contrast schedule is from 0-255. Normal is 1. Affects all masks.</li>"
-                hybrid_html += "<li>Autocontrast low/high cutoff schedules 0-100. Low 0 High 100 is full range. <br>(<i><b>hybrid_comp_mask_auto_contrast</b> must be enabled</i>)</li></ul>"            
-                hybrid_html += "<a style='color:SteelBlue;' target='_blank' href='https://github.com/deforum-art/deforum-for-automatic1111-webui/wiki/Animation-Settings#hybrid-video-mode-for-2d3d-animations'>Click Here</a> for more info/ a Guide."      
-                gr.HTML(hybrid_html)
-            # HYBRID SETTINGS ACCORD
-            with gr.Accordion("Hybrid Settings", open=True) as hybrid_settings_accord:
-                with gr.Row(variant='compact'):
-                    with gr.Column(min_width=340):
-                        with gr.Row(variant='compact'):
-                            hybrid_generate_inputframes = gr.Checkbox(label="Generate inputframes", value=False, interactive=True)
-                            hybrid_composite = gr.Checkbox(label="Hybrid composite", value=False, interactive=True)
-                    with gr.Column(min_width=340) as hybrid_2nd_column:
-                        with gr.Row(variant='compact'):
-                            hybrid_use_first_frame_as_init_image = gr.Checkbox(label="First frame as init image", value=da.hybrid_use_first_frame_as_init_image, interactive=True, visible=False)
-                            hybrid_motion_use_prev_img = gr.Checkbox(label="Motion use prev img", value=False, interactive=True, visible=False)
-                with gr.Row(variant='compact') as hybrid_flow_row:
-                    with gr.Column(variant='compact'):
-                        with gr.Row(variant='compact'):
-                            hybrid_motion = gr.Radio(['None', 'Optical Flow', 'Perspective', 'Affine'], label="Hybrid motion", value=da.hybrid_motion, elem_id="hybrid_motion")
-                    with gr.Column(variant='compact'):
-                        with gr.Row(variant='compact'):
-                            with gr.Column(scale=1):
-                                hybrid_flow_method = gr.Radio(['DIS Medium', 'Farneback'], label="Flow method", value=da.hybrid_flow_method, elem_id="hybrid_flow_method", visible=False)
-                                hybrid_comp_mask_type = gr.Radio(['None', 'Depth', 'Video Depth', 'Blend', 'Difference'], label="Comp mask type", value=da.hybrid_comp_mask_type, elem_id="hybrid_comp_mask_type", visible=False)
-                with gr.Row(visible=False, variant='compact') as hybrid_comp_mask_row:
-                    hybrid_comp_mask_equalize = gr.Radio(['None', 'Before', 'After', 'Both'], label="Comp mask equalize", value=da.hybrid_comp_mask_equalize, elem_id="hybrid_comp_mask_equalize")
-                    with gr.Column(variant='compact'):
-                        hybrid_comp_mask_auto_contrast = gr.Checkbox(label="Comp mask auto contrast", value=False, interactive=True)
-                        hybrid_comp_mask_inverse = gr.Checkbox(label="Comp mask inverse", value=False, interactive=True)
-                with gr.Row(variant='compact'):
-                        hybrid_comp_save_extra_frames = gr.Checkbox(label="Comp save extra frames", value=False, interactive=True)
-            # HYBRID SCHEDULES ACCORD
-            with gr.Accordion("Hybrid Schedules", open=False, visible=False) as hybrid_sch_accord:
-                with gr.Row(variant='compact') as hybrid_comp_alpha_schedule_row:
-                    hybrid_comp_alpha_schedule = gr.Textbox(label="Comp alpha schedule", lines=1, value = da.hybrid_comp_alpha_schedule, interactive=True)
-                with gr.Row(variant='compact', visible=False) as hybrid_comp_mask_blend_alpha_schedule_row:
-                    hybrid_comp_mask_blend_alpha_schedule = gr.Textbox(label="Comp mask blend alpha schedule", lines=1, value = da.hybrid_comp_mask_blend_alpha_schedule, interactive=True, elem_id="hybridelemtest")
-                with gr.Row(variant='compact', visible=False) as hybrid_comp_mask_contrast_schedule_row:
-                    hybrid_comp_mask_contrast_schedule = gr.Textbox(label="Comp mask contrast schedule", lines=1, value = da.hybrid_comp_mask_contrast_schedule, interactive=True)
-                with gr.Row(variant='compact', visible=False) as hybrid_comp_mask_auto_contrast_cutoff_high_schedule_row :
-                    hybrid_comp_mask_auto_contrast_cutoff_high_schedule = gr.Textbox(label="Comp mask auto contrast cutoff high schedule", lines=1, value = da.hybrid_comp_mask_auto_contrast_cutoff_high_schedule, interactive=True)
-                with gr.Row(variant='compact', visible=False) as hybrid_comp_mask_auto_contrast_cutoff_low_schedule_row:
-                    hybrid_comp_mask_auto_contrast_cutoff_low_schedule = gr.Textbox(label="Comp mask auto contrast cutoff low schedule", lines=1, value = da.hybrid_comp_mask_auto_contrast_cutoff_low_schedule, interactive=True)
-            # HUMANS MASKING ACCORD
-            with gr.Accordion("Humans Masking", open=False, visible=False) as humans_masking_accord:
-                with gr.Row(variant='compact'):
-                    hybrid_generate_human_masks = gr.Radio(['None', 'PNGs', 'Video', 'Both'], label="Generate human masks", value=da.hybrid_generate_human_masks, elem_id="hybrid_generate_human_masks")
-        # OUTPUT TAB
-        with gr.Tab('Output'):
-            # VID OUTPUT ACCORD
-            with gr.Accordion('Video Output Settings', open=True):
-                with gr.Row(variant='compact') as fps_out_format_row:
-                    fps = gr.Slider(label="FPS", value=dv.fps, minimum=1, maximum=240, step=1)
-                    # NOT VISIBLE AS OF 11-02-23 moving to ffmpeg-only!
-                    output_format = gr.Dropdown(visible=False, label="Output format", choices=['FFMPEG mp4'], value='FFMPEG mp4', type="value", elem_id="output_format", interactive=True)
-                with gr.Column(variant='compact'):
-                    with gr.Row(variant='compact') as soundtrack_row:
-                        add_soundtrack = gr.Radio(['None', 'File', 'Init Video'], label="Add soundtrack", value=dv.add_soundtrack)
-                        soundtrack_path = gr.Textbox(label="Soundtrack path", lines=1, interactive=True, value = dv.soundtrack_path)
-                    with gr.Row(variant='compact'):
-                        skip_video_creation = gr.Checkbox(label="Skip video creation", value=dv.skip_video_creation, interactive=True)
-                        delete_imgs = gr.Checkbox(label="Delete Imgs", value=dv.delete_imgs, interactive=True)
-                        store_frames_in_ram = gr.Checkbox(label="Store frames in ram", value=dv.store_frames_in_ram, interactive=True)
-                        save_depth_maps = gr.Checkbox(label="Save depth maps", value=da.save_depth_maps, interactive=True)
-                        # the following param only shows for windows and linux users!
-                        make_gif = gr.Checkbox(label="Make GIF", value=dv.make_gif, interactive=True)
-                with gr.Row(equal_height=True, variant='compact', visible=True) as r_upscale_row:
-                    r_upscale_video = gr.Checkbox(label="Upscale", value=dv.r_upscale_video, interactive=True)
-                    r_upscale_model = gr.Dropdown(label="Upscale model", choices=['realesr-animevideov3', 'realesrgan-x4plus', 'realesrgan-x4plus-anime'], interactive=True, value = dv.r_upscale_model, type="value")
-                    r_upscale_factor =  gr.Dropdown(choices=['x2', 'x3', 'x4'], label="Upscale factor", interactive=True, value=dv.r_upscale_factor, type="value")
-                    r_upscale_keep_imgs = gr.Checkbox(label="Keep Imgs", value=dv.r_upscale_keep_imgs, interactive=True)
-                with gr.Accordion('FFmpeg settings', visible=True, open=False) as ffmpeg_quality_accordion:
-                    with gr.Row(equal_height=True, variant='compact', visible=True) as ffmpeg_set_row:
-                        ffmpeg_crf = gr.Slider(minimum=0, maximum=51, step=1, label="CRF", value=dv.ffmpeg_crf, interactive=True)
-                        ffmpeg_preset = gr.Dropdown(label="Preset", choices=['veryslow', 'slower', 'slow', 'medium', 'fast', 'faster', 'veryfast', 'superfast', 'ultrafast'], interactive=True, value = dv.ffmpeg_preset, type="value")
-                    with gr.Row(equal_height=True, variant='compact', visible=True) as ffmpeg_location_row:
-                        ffmpeg_location = gr.Textbox(label="Location", lines=1, interactive=True, value = dv.ffmpeg_location)
-            # FRAME INTERPOLATION TAB
-            with gr.Tab('Frame Interpolation') as frame_interp_tab:
-                with gr.Accordion('Important notes and Help', open=False):
-                    gr.HTML("""
-                    Use <a href="https://github.com/megvii-research/ECCV2022-RIFE">RIFE</a> / <a href="https://film-net.github.io/">FILM</a> Frame Interpolation to smooth out, slow-mo (or both) any video.</p>
-                     <p style="margin-top:1em">
-                        Supported engines:
-                        <ul style="list-style-type:circle; margin-left:1em; margin-bottom:1em">
-                            <li>RIFE v4.6 and FILM.</li>
-                        </ul>
-                    </p>
-                     <p style="margin-top:1em">
-                        Important notes:
-                        <ul style="list-style-type:circle; margin-left:1em; margin-bottom:1em">
-                            <li>Frame Interpolation will *not* run if any of the following are enabled: 'Store frames in ram' / 'Skip video for run all'.</li>
-                            <li>Audio (if provided) will *not* be transferred to the interpolated video if Slow-Mo is enabled.</li>
-                            <li>'add_soundtrack' and 'soundtrack_path' aren't being honoured in "Interpolate an existing video" mode. Original vid audio will be used instead with the same slow-mo rules above.</li>
-                            <li>In "Interpolate existing pics" mode, FPS is determined *only* by output FPS slider. Audio will be added if requested even with slow-mo "enabled", as it does *nothing* in this mode.</li>
-                        </ul>
-                    </p>
-                    """)
-                with gr.Column(variant='compact'):
-                    with gr.Row(variant='compact'):
-                        # Interpolation Engine
-                        frame_interpolation_engine = gr.Dropdown(label="Engine", choices=['None','RIFE v4.6','FILM'], value=dv.frame_interpolation_engine, type="value", elem_id="frame_interpolation_engine", interactive=True)
-                        frame_interpolation_slow_mo_enabled = gr.Checkbox(label="Slow Mo", elem_id="frame_interpolation_slow_mo_enabled", value=dv.frame_interpolation_slow_mo_enabled, interactive=True, visible=False)
-                        # If this is set to True, we keep all of the interpolated frames in a folder. Default is False - means we delete them at the end of the run
-                        frame_interpolation_keep_imgs = gr.Checkbox(label="Keep Imgs", elem_id="frame_interpolation_keep_imgs", value=dv.frame_interpolation_keep_imgs, interactive=True, visible=False)
-                    with gr.Row(variant='compact', visible=False) as frame_interp_amounts_row:
-                        with gr.Column(min_width=180) as frame_interp_x_amount_column:
-                            # How many times to interpolate (interp X)
-                            frame_interpolation_x_amount = gr.Slider(minimum=2, maximum=10, step=1, label="Interp X", value=dv.frame_interpolation_x_amount, interactive=True)
-                        with gr.Column(min_width=180, visible=False) as frame_interp_slow_mo_amount_column:
-                            # Interp Slow-Mo (setting final output fps, not really doing anything direclty with RIFE/FILM)
-                            frame_interpolation_slow_mo_amount =  gr.Slider(minimum=2, maximum=10, step=1, label="Slow-Mo X", value=dv.frame_interpolation_x_amount, interactive=True)
-                    with gr.Row(visible=False) as interp_existing_video_row:
-                        # Intrpolate any existing video from the connected PC
-                        with gr.Accordion('Interpolate existing Video/ Images', open=False) as interp_existing_video_accord:
-                            with gr.Row(variant='compact') as interpolate_upload_files_row:
-                                # A drag-n-drop UI box to which the user uploads a *single* (at this stage) video
-                                vid_to_interpolate_chosen_file = gr.File(label="Video to Interpolate", interactive=True, file_count="single", file_types=["video"], elem_id="vid_to_interpolate_chosen_file")
-                                # A drag-n-drop UI box to which the user uploads a pictures to interpolate
-                                pics_to_interpolate_chosen_file = gr.File(label="Pics to Interpolate", interactive=True, file_count="multiple", file_types=["image"], elem_id="pics_to_interpolate_chosen_file")
-                            with gr.Row(variant='compact', visible=False) as interp_live_stats_row:
-                                # Non interactive textbox showing uploaded input vid total Frame Count
-                                in_vid_frame_count_window = gr.Textbox(label="In Frame Count", lines=1, interactive=False, value='---')
-                                # Non interactive textbox showing uploaded input vid FPS
-                                in_vid_fps_ui_window = gr.Textbox(label="In FPS", lines=1, interactive=False, value='---')
-                                # Non interactive textbox showing expected output interpolated video FPS
-                                out_interp_vid_estimated_fps = gr.Textbox(label="Interpolated Vid FPS", value='---')
-                            with gr.Row(variant='compact') as interp_buttons_row:
-                                # This is the actual button that's pressed to initiate the interpolation:
-                                interpolate_button = gr.Button(value="*Interpolate Video*")
-                                interpolate_pics_button = gr.Button(value="*Interpolate Pics*")
-                            # Show a text about CLI outputs:
-                            gr.HTML("* check your CLI for outputs *", elem_id="below_interpolate_butts_msg") # TODO: CSS THIS TO CENTER OF ROW!
-                            # make the functin call when the interpolation button is clicked
-                            interpolate_button.click(upload_vid_to_interpolate,inputs=[vid_to_interpolate_chosen_file, frame_interpolation_engine, frame_interpolation_x_amount, frame_interpolation_slow_mo_enabled, frame_interpolation_slow_mo_amount, frame_interpolation_keep_imgs, ffmpeg_location, ffmpeg_crf, ffmpeg_preset, in_vid_fps_ui_window])
-                            interpolate_pics_button.click(upload_pics_to_interpolate,inputs=[pics_to_interpolate_chosen_file, frame_interpolation_engine, frame_interpolation_x_amount, frame_interpolation_slow_mo_enabled, frame_interpolation_slow_mo_amount, frame_interpolation_keep_imgs, ffmpeg_location, ffmpeg_crf, ffmpeg_preset, fps, add_soundtrack, soundtrack_path])
-            # VIDEO UPSCALE TAB
-            with gr.Tab('Video Upscaling'):
-                vid_to_upscale_chosen_file = gr.File(label="Video to Upscale", interactive=True, file_count="single", file_types=["video"], elem_id="vid_to_upscale_chosen_file")
-                with gr.Column():
-                    # NCNN UPSCALE TAB
-                    # with gr.Tab('Upscale V2') as ncnn_upscale_tab:
-                    with gr.Row(variant='compact') as ncnn_upload_vid_stats_row:
-                        # Non interactive textbox showing uploaded input vid total Frame Count
-                        ncnn_upscale_in_vid_frame_count_window = gr.Textbox(label="In Frame Count", lines=1, interactive=False, value='---')
-                        # Non interactive textbox showing uploaded input vid FPS
-                        ncnn_upscale_in_vid_fps_ui_window = gr.Textbox(label="In FPS", lines=1, interactive=False, value='---')
-                        # Non interactive textbox showing uploaded input resolution
-                        ncnn_upscale_in_vid_res = gr.Textbox(label="In Res", lines=1, interactive=False, value='---')
-                        # Non interactive textbox showing expected output resolution
-                        ncnn_upscale_out_vid_res = gr.Textbox(label="Out Res", value='---')
-                    with gr.Column():
-                        with gr.Row(variant='compact', visible=True) as ncnn_actual_upscale_row:
-                            ncnn_upscale_model = gr.Dropdown(label="Upscale model", choices=['realesr-animevideov3', 'realesrgan-x4plus', 'realesrgan-x4plus-anime'], interactive=True, value = "realesr-animevideov3", type="value")
-                            ncnn_upscale_factor =  gr.Dropdown(choices=['x2', 'x3', 'x4'], label="Upscale factor", interactive=True, value="x2", type="value")
-                            ncnn_upscale_keep_imgs = gr.Checkbox(label="Keep Imgs", value=True, interactive=True) # fix value
-                    ncnn_upscale_btn = gr.Button(value="*Upscale uploaded video*")
-                    ncnn_upscale_btn.click(ncnn_upload_vid_to_upscale,inputs=[vid_to_upscale_chosen_file, ncnn_upscale_in_vid_fps_ui_window, ncnn_upscale_in_vid_res, ncnn_upscale_out_vid_res, ncnn_upscale_model, ncnn_upscale_factor, ncnn_upscale_keep_imgs, ffmpeg_location, ffmpeg_crf, ffmpeg_preset])
-                    # with gr.Tab('Upscale V1'):
-                    with gr.Column(visible=False): # Disabled 06-03-23
-                        selected_tab = gr.State(value=0)
-                        with gr.Tabs(elem_id="extras_resize_mode"):
-                            with gr.TabItem('Scale by', elem_id="extras_scale_by_tab") as tab_scale_by:
-                                upscaling_resize = gr.Slider(minimum=1.0, maximum=8.0, step=0.05, label="Resize", value=2, elem_id="extras_upscaling_resize")
-                            with gr.TabItem('Scale to', elem_id="extras_scale_to_tab") as tab_scale_to:
-                                with FormRow():
-                                    upscaling_resize_w = gr.Slider(label="Width", minimum=1, maximum=7680, step=1, value=512, elem_id="extras_upscaling_resize_w")
-                                    upscaling_resize_h = gr.Slider(label="Height", minimum=1, maximum=7680, step=1, value=512, elem_id="extras_upscaling_resize_h")
-                                    upscaling_crop = gr.Checkbox(label='Crop to fit', value=True, elem_id="extras_upscaling_crop")
-                        with FormRow():
-                            extras_upscaler_1 = gr.Dropdown(label='Upscaler 1', elem_id="extras_upscaler_1", choices=[x.name for x in sh.sd_upscalers], value=sh.sd_upscalers[3].name)
-                            extras_upscaler_2 = gr.Dropdown(label='Upscaler 2', elem_id="extras_upscaler_2", choices=[x.name for x in sh.sd_upscalers], value=sh.sd_upscalers[0].name)
-                        with FormRow():
-                            with gr.Column(scale=3):
-                                extras_upscaler_2_visibility = gr.Slider(minimum=0.0, maximum=1.0, step=0.001, label="Upscaler 2 visibility", value=0.0, elem_id="extras_upscaler_2_visibility")
-                            with gr.Column(scale=1, min_width=80):
-                                upscale_keep_imgs = gr.Checkbox(label="Keep Imgs", elem_id="upscale_keep_imgs", value=True, interactive=True)
-                        tab_scale_by.select(fn=lambda: 0, inputs=[], outputs=[selected_tab])
-                        tab_scale_to.select(fn=lambda: 1, inputs=[], outputs=[selected_tab])
-=======
->>>>>>> b97c25a9
                         # This is the actual button that's pressed to initiate the Upscaling:
                         depth_btn = gr.Button(value="*Get depth from uploaded video*")
                     with gr.Row(variant='compact'):
