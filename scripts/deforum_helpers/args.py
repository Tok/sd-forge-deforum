--- conflicted
+++ resolved
@@ -484,9 +484,6 @@
             def change_color_coherence_video_every_N_frames_visibility(choice):
                 return gr.update(visible=choice=="Video Input")
             with gr.Row():
-<<<<<<< HEAD
-                histogram_matching = gr.Checkbox(label="Force all frames to match initial frame's colors. Overrides a1111 settings. NOT RECOMMENDED, enable only for backwards compatibility.", value=da.histogram_matching, interactive=True)
-            with gr.Row():
                 # Future TODO: remove 'match frame 0' prefix (after we manage the deprecated-names settings import), then convert from Dropdown to Radio!
                 color_coherence = gr.Dropdown(label="color_coherence", choices=['None', 'Match Frame 0 HSV', 'Match Frame 0 LAB', 'Match Frame 0 RGB', 'Video Input'], value=da.color_coherence, type="value", elem_id="color_coherence", interactive=True)
                 color_force_grayscale = gr.Checkbox(label="color_force_grayscale", value=da.color_force_grayscale, interactive=True)
@@ -496,16 +493,6 @@
             color_coherence.change(fn=change_color_coherence_video_every_N_frames_visibility, inputs=color_coherence, outputs=color_coherence_video_every_N_frames_row)
             with gr.Row():
                 contrast_schedule = gr.Textbox(label="contrast_schedule", lines=1, value = da.contrast_schedule, interactive=True)
-=======
-                with gr.Column(variant="compact"):
-                    color_coherence = gr.Dropdown(label="color_coherence", choices=['None', 'Match Frame 0 HSV', 'Match Frame 0 LAB', 'Match Frame 0 RGB', 'Video Input'], value=da.color_coherence, type="value", elem_id="color_coherence", interactive=True)
-                with gr.Column(variant="compact"):
-                    color_coherence_video_every_N_frames = gr.Number(label="color_coherence_video_every_N_frames", value=1, interactive=True)
-                with gr.Column(variant="compact"):
-                    color_force_grayscale = gr.Checkbox(label="color_force_grayscale", value=da.color_force_grayscale, interactive=True)
-                with gr.Column(variant="compact"):
-                    diffusion_cadence = gr.Number(label="diffusion_cadence", value=1, interactive=True)
->>>>>>> be167130
             with gr.Row():
                 # what to do with blank frames (they may result from glitches or the NSFW filter being turned on): reroll with +1 seed, interrupt the animation generation, or do nothing
                 reroll_blank_frames = gr.Radio(['reroll', 'interrupt', 'ignore'], label="reroll_blank_frames", value=d.reroll_blank_frames, elem_id="reroll_blank_frames")
