import os
import json
import pandas as pd
import cv2
import numpy as np
from PIL import Image

from .generate import generate
from .noise import add_noise
from .animation import sample_from_cv2, sample_to_cv2, anim_frame_warp
from .animation_key_frames import DeformAnimKeys
from .vid2frames import get_frame_name, get_next_frame
from .depth import DepthModel
from .colors import maintain_colors
from .parseq_adapter import ParseqAnimKeys
from .seed import next_seed
from .blank_frame_reroll import blank_frame_reroll
from .image_sharpening import unsharp_mask
from .load_images import get_mask
<<<<<<< HEAD
from .hybrid_video import hybrid_generation, hybrid_composite, get_matrix_for_hybrid_motion, get_flow_for_hybrid_motion, image_transform_ransac, image_transform_optical_flow
=======
from .save_images import save_image
>>>>>>> 8ec6e775
# Webui
from modules.shared import opts, cmd_opts, state


<<<<<<< HEAD
def render_animation(args, anim_args, parseq_args, animation_prompts, root):
    # handle hybrid video generation
    if anim_args.animation_mode in ['2D','3D']:
        if anim_args.hybrid_composite or anim_args.hybrid_motion in ['Affine', 'Perspective', 'Optical Flow']:
            args, anim_args, inputfiles = hybrid_generation(args, anim_args, root)
            # path required by hybrid functions, even if hybrid_comp_save_extra_frames is False
            hybrid_frame_path = os.path.join(args.outdir, 'hybridframes')
=======
def render_animation(args, anim_args, video_args, parseq_args, animation_prompts, root):
>>>>>>> 8ec6e775

    # use parseq if manifest is provided
    use_parseq = parseq_args.parseq_manifest != None and parseq_args.parseq_manifest.strip()

    # expand key frame strings to values
    keys = DeformAnimKeys(anim_args) if not use_parseq else ParseqAnimKeys(parseq_args, anim_args)

    # resume animation
    start_frame = 0
    if anim_args.resume_from_timestring:
        for tmp in os.listdir(args.outdir):
            if ".txt" in tmp : 
                pass
            else:
                filename = tmp.split("_")
                # don't use saved depth maps to count number of frames
                if anim_args.resume_timestring in filename and "depth" not in filename:
                    start_frame += 1
        #start_frame = start_frame - 1

    # create output folder for the batch
    os.makedirs(args.outdir, exist_ok=True)
    print(f"Saving animation frames to {args.outdir}")

    # save settings for the batch
    settings_filename = os.path.join(args.outdir, f"{args.timestring}_settings.txt")
    with open(settings_filename, "w+", encoding="utf-8") as f:
        args.__dict__["prompts"] = animation_prompts
        s = {**dict(args.__dict__), **dict(anim_args.__dict__), **dict(parseq_args.__dict__)}
        json.dump(s, f, ensure_ascii=False, indent=4)
        
    # resume from timestring
    if anim_args.resume_from_timestring:
        args.timestring = anim_args.resume_timestring

    # Always enable pseudo-3d with parseq. No need for an extra toggle:
    # Whether it's used or not in practice is defined by the schedules
    if use_parseq:
        anim_args.flip_2d_perspective = True        

    # expand prompts out to per-frame
    if use_parseq:
        prompt_series = keys.prompts
    else:
        prompt_series = pd.Series([np.nan for a in range(anim_args.max_frames)])
        for i, prompt in animation_prompts.items():
            prompt_series[int(i)] = prompt
        prompt_series = prompt_series.ffill().bfill()

    # check for video inits
    using_vid_init = anim_args.animation_mode == 'Video Input'

    # load depth model for 3D
    predict_depths = (anim_args.animation_mode == '3D' and anim_args.use_depth_warping) or anim_args.save_depth_maps
    predict_depths = predict_depths or (anim_args.hybrid_composite and anim_args.hybrid_comp_mask_type in ['Depth','Video Depth'])
    if predict_depths:
        depth_model = DepthModel(root.device)
        depth_model.load_midas(root.models_path, root.half_precision)
        if anim_args.midas_weight < 1.0:
            depth_model.load_adabins(root.models_path)
        # depth-based hybrid composite mask requires saved depth maps
        if anim_args.hybrid_composite and anim_args.hybrid_comp_mask_type =='Depth':
            anim_args.save_depth_maps = True
    else:
        depth_model = None
        anim_args.save_depth_maps = False

    # state for interpolating between diffusion steps
    turbo_steps = 1 if using_vid_init else int(anim_args.diffusion_cadence)
    turbo_prev_image, turbo_prev_frame_idx = None, 0
    turbo_next_image, turbo_next_frame_idx = None, 0

    # resume animation
    prev_sample = None
    color_match_sample = None
    if anim_args.resume_from_timestring:
        last_frame = start_frame-1
        if turbo_steps > 1:
            last_frame -= last_frame%turbo_steps
        path = os.path.join(args.outdir,f"{args.timestring}_{last_frame:05}.png")
        img = cv2.imread(path)
        #img = cv2.cvtColor(img, cv2.COLOR_BGR2RGB) # Changed the colors on resume
        prev_sample = sample_from_cv2(img)
        if anim_args.color_coherence != 'None':
            color_match_sample = img
        if turbo_steps > 1:
            turbo_next_image, turbo_next_frame_idx = sample_to_cv2(prev_sample, type=np.float32), last_frame
            turbo_prev_image, turbo_prev_frame_idx = turbo_next_image, turbo_next_frame_idx
            start_frame = last_frame+turbo_steps

    args.n_samples = 1
    frame_idx = start_frame
    
    # Grab the first frame noise mask since it wont be provided until next frame
    if args.use_mask and not anim_args.use_mask_video:
        args.noise_mask = get_mask(args)
    elif args.use_mask and anim_args.use_mask_video:
        args.mask_file = get_next_frame(args.outdir, anim_args.video_mask_path, frame_idx, True)
        args.noise_mask = get_mask(args)

    #Webui
    state.job_count = anim_args.max_frames
    
    while frame_idx < anim_args.max_frames:
        #Webui
        state.job = f"frame {frame_idx + 1}/{anim_args.max_frames}"
        state.job_no = frame_idx + 1
        if state.interrupted:
            break
        
        print(f"Rendering animation frame {frame_idx} of {anim_args.max_frames}")
        noise = keys.noise_schedule_series[frame_idx]
        strength = keys.strength_schedule_series[frame_idx]
        scale = keys.cfg_scale_schedule_series[frame_idx]
        contrast = keys.contrast_schedule_series[frame_idx]
        kernel = int(keys.kernel_schedule_series[frame_idx])
        sigma = keys.sigma_schedule_series[frame_idx]
        amount = keys.amount_schedule_series[frame_idx]
        threshold = keys.threshold_schedule_series[frame_idx]
        hybrid_comp_schedules = {
            "alpha": keys.hybrid_comp_alpha_schedule_series[frame_idx],
            "mask_blend_alpha": keys.hybrid_comp_mask_blend_alpha_schedule_series[frame_idx],
            "mask_contrast": keys.hybrid_comp_mask_contrast_schedule_series[frame_idx],
            "mask_auto_contrast_cutoff_low": int(keys.hybrid_comp_mask_auto_contrast_cutoff_low_schedule_series[frame_idx]),
            "mask_auto_contrast_cutoff_high": int(keys.hybrid_comp_mask_auto_contrast_cutoff_high_schedule_series[frame_idx]),
        }        
        scheduled_sampler_name = None
        if anim_args.enable_sampler_scheduling and keys.sampler_schedule_series[frame_idx] is not None:
            scheduled_sampler_name = keys.sampler_schedule_series[frame_idx].casefold()
        
        depth = None
        
        # emit in-between frames
        if turbo_steps > 1:
            tween_frame_start_idx = max(0, frame_idx-turbo_steps)
            for tween_frame_idx in range(tween_frame_start_idx, frame_idx):
                tween = float(tween_frame_idx - tween_frame_start_idx + 1) / float(frame_idx - tween_frame_start_idx)
                print(f"  creating in between frame {tween_frame_idx} tween:{tween:0.2f}")

                advance_prev = turbo_prev_image is not None and tween_frame_idx > turbo_prev_frame_idx
                advance_next = tween_frame_idx > turbo_next_frame_idx

                if depth_model is not None:
                    assert(turbo_next_image is not None)
                    depth = depth_model.predict(turbo_next_image, anim_args, root.half_precision)
                
                if advance_prev:
                    turbo_prev_image, _ = anim_frame_warp(turbo_prev_image, args, anim_args, keys, tween_frame_idx, depth_model, depth=depth, device=root.device, half_precision=root.half_precision)
                if advance_next:
                    turbo_next_image, _ = anim_frame_warp(turbo_next_image, args, anim_args, keys, tween_frame_idx, depth_model, depth=depth, device=root.device, half_precision=root.half_precision)

                # hybrid video motion - warps turbo_prev_image or turbo_next_image to match motion
                if tween_frame_idx > 0:
                    if anim_args.hybrid_motion in ['Affine', 'Perspective']:
                        matrix = get_matrix_for_hybrid_motion(tween_frame_idx-1, (args.W, args.H), inputfiles, anim_args.hybrid_motion)
                        if advance_prev:
                            turbo_prev_image = image_transform_ransac(turbo_prev_image, matrix, anim_args.hybrid_motion, cv2.BORDER_WRAP if anim_args.border == 'wrap' else cv2.BORDER_REPLICATE)
                        if advance_next:
                            turbo_next_image = image_transform_ransac(turbo_next_image, matrix, anim_args.hybrid_motion, cv2.BORDER_WRAP if anim_args.border == 'wrap' else cv2.BORDER_REPLICATE)
                    if anim_args.hybrid_motion in ['Optical Flow']:
                        flow = get_flow_for_hybrid_motion(tween_frame_idx-1, (args.W, args.H), inputfiles, hybrid_frame_path, anim_args.hybrid_flow_method, anim_args.hybrid_comp_save_extra_frames)
                        if advance_prev:
                            turbo_prev_image = image_transform_optical_flow(turbo_prev_image, flow, cv2.BORDER_WRAP if anim_args.border == 'wrap' else cv2.BORDER_REPLICATE)
                        if advance_next:
                            turbo_next_image = image_transform_optical_flow(turbo_next_image, flow, cv2.BORDER_WRAP if anim_args.border == 'wrap' else cv2.BORDER_REPLICATE)

                turbo_prev_frame_idx = turbo_next_frame_idx = tween_frame_idx

                if turbo_prev_image is not None and tween < 1.0:
                    img = turbo_prev_image*(1.0-tween) + turbo_next_image*tween
                else:
                    img = turbo_next_image

                filename = f"{args.timestring}_{tween_frame_idx:05}.png"
                cv2.imwrite(os.path.join(args.outdir, filename), img)
                if anim_args.save_depth_maps:
                    depth_model.save(os.path.join(args.outdir, f"{args.timestring}_depth_{tween_frame_idx:05}.png"), depth)
            if turbo_next_image is not None:
                prev_sample = sample_from_cv2(turbo_next_image)

        # apply transforms to previous frame
        if prev_sample is not None:
            prev_img, depth = anim_frame_warp(prev_sample, args, anim_args, keys, frame_idx, depth_model, depth=None, device=root.device, half_precision=root.half_precision)

            # hybrid video motion - warps prev_img to match motion, usually to prepare for compositing
            if frame_idx > 0:
                if anim_args.hybrid_motion in ['Affine', 'Perspective']:
                    matrix = get_matrix_for_hybrid_motion(frame_idx-1, (args.W, args.H), inputfiles, anim_args.hybrid_motion)
                    prev_img = image_transform_ransac(prev_img, matrix, anim_args.hybrid_motion, cv2.BORDER_WRAP if anim_args.border == 'wrap' else cv2.BORDER_REPLICATE)    
                if anim_args.hybrid_motion in ['Optical Flow']:
                    flow = get_flow_for_hybrid_motion(frame_idx-1, (args.W, args.H), inputfiles, hybrid_frame_path, anim_args.hybrid_flow_method, anim_args.hybrid_comp_save_extra_frames)
                    prev_img = image_transform_optical_flow(prev_img, flow, cv2.BORDER_WRAP if anim_args.border == 'wrap' else cv2.BORDER_REPLICATE)

            # do hybrid video - composites video frame into prev_img (now warped if using motion)
            if anim_args.hybrid_composite:
                args, prev_img = hybrid_composite(args, anim_args, frame_idx, prev_img, depth_model, hybrid_comp_schedules, root)

            # apply color matching
            if anim_args.color_coherence != 'None':
                # video color matching
                hybrid_available = anim_args.hybrid_composite or anim_args.hybrid_motion in ['Optical Flow', 'Affine', 'Perspective']
                if anim_args.color_coherence == 'Video Input' and hybrid_available:
                    video_color_coherence_frame = int(frame_idx) % int(anim_args.color_coherence_video_every_N_frames) == 0
                    if video_color_coherence_frame:
                        prev_vid_img = Image.open(os.path.join(args.outdir, 'inputframes', get_frame_name(anim_args.video_init_path) + f"{frame_idx:05}.jpg"))
                        prev_vid_img = prev_vid_img.resize((args.W, args.H), Image.Resampling.LANCZOS)
                        color_match_sample = np.asarray(prev_vid_img)
                        color_match_sample = cv2.cvtColor(color_match_sample, cv2.COLOR_RGB2BGR)
                if color_match_sample is None:
                    color_match_sample = prev_img.copy()
                else:
                    prev_img = maintain_colors(prev_img, color_match_sample, anim_args.color_coherence)

            # apply scaling
            contrast_sample = prev_img * contrast
            # anti-blur
            contrast_sample = unsharp_mask(contrast_sample, (kernel, kernel), sigma, amount, threshold)
            # apply frame noising
            noised_sample = add_noise(sample_from_cv2(contrast_sample), noise, args.seed, anim_args.noise_type,
                            (anim_args.perlin_w, anim_args.perlin_h, anim_args.perlin_octaves, anim_args.perlin_persistence),
                             args.noise_mask, args.invert_mask)

            # use transformed previous frame as init for current
            args.use_init = True
            if root.half_precision:
                args.init_sample = noised_sample.half().to(root.device)
            else:
                args.init_sample = noised_sample.to(root.device)
            args.strength = max(0.0, min(1.0, strength))
        
        args.scale = scale

        # grab prompt for current frame
        args.prompt = prompt_series[frame_idx]
        
        if args.seed_behavior == 'schedule' or use_parseq:
            args.seed = int(keys.seed_schedule_series[frame_idx])

        if use_parseq:
            args.seed_enable_extras = True
            args.subseed = int(keys.subseed_series[frame_idx])
            args.subseed_strength = keys.subseed_strength_series[frame_idx]

        print(f"{args.prompt} {args.seed}")
        if not using_vid_init:
            print(f"Angle: {keys.angle_series[frame_idx]} Zoom: {keys.zoom_series[frame_idx]}")
            print(f"Tx: {keys.translation_x_series[frame_idx]} Ty: {keys.translation_y_series[frame_idx]} Tz: {keys.translation_z_series[frame_idx]}")
            print(f"Rx: {keys.rotation_3d_x_series[frame_idx]} Ry: {keys.rotation_3d_y_series[frame_idx]} Rz: {keys.rotation_3d_z_series[frame_idx]}")
            if anim_args.use_mask_video:
                args.mask_file = get_next_frame(args.outdir, anim_args.video_mask_path, frame_idx, True)

        # grab init image for current frame
        if using_vid_init:
            init_frame = get_next_frame(args.outdir, anim_args.video_init_path, frame_idx, False)
            print(f"Using video init frame {init_frame}")
            args.init_image = init_frame
            if anim_args.use_mask_video:
                args.mask_file = get_next_frame(args.outdir, anim_args.video_mask_path, frame_idx, True)
                
        # sample the diffusion model
        sample, image = generate(args, anim_args, root, frame_idx, return_sample=True, sampler_name=scheduled_sampler_name)
        patience = 10

        # reroll blank frame 
        if not image.getbbox():
            print("Blank frame detected! If you don't have the NSFW filter enabled, this may be due to a glitch!")
            if args.reroll_blank_frames == 'reroll':
                while not image.getbbox():
                    print("Rerolling with +1 seed...")
                    args.seed += 1
                    sample, image = generate(args, root, frame_idx, return_sample=True, sampler_name=scheduled_sampler_name)
                    patience -= 1
                    if patience == 0:
                        print("Rerolling with +1 seed failed for 10 iterations! Try setting webui's precision to 'full' and if it fails, please report this to the devs! Interrupting...")
                        state.interrupted = True
                        state.current_image = image
                        return
            elif args.reroll_blank_frames == 'interrupt':
                print("Interrupting to save your eyes...")
                state.interrupted = True
                state.current_image = image
            image = blank_frame_reroll(image, args, root, frame_idx)
            if image == None:
                return

        if not using_vid_init:
            prev_sample = sample

        if turbo_steps > 1:
            turbo_prev_image, turbo_prev_frame_idx = turbo_next_image, turbo_next_frame_idx
            turbo_next_image, turbo_next_frame_idx = sample_to_cv2(sample, type=np.float32), frame_idx
            frame_idx += turbo_steps
        else:    
            filename = f"{args.timestring}_{frame_idx:05}.png"
            save_image(image, 'PIL', filename, args, video_args, root)

            if anim_args.save_depth_maps:
                depth = depth_model.predict(sample_to_cv2(sample), anim_args, root.half_precision)
                depth_model.save(os.path.join(args.outdir, f"{args.timestring}_depth_{frame_idx:05}.png"), depth)
            frame_idx += 1

        state.current_image = image

        args.seed = next_seed(args)
<|MERGE_RESOLUTION|>--- conflicted
+++ resolved
@@ -17,26 +17,19 @@
 from .blank_frame_reroll import blank_frame_reroll
 from .image_sharpening import unsharp_mask
 from .load_images import get_mask
-<<<<<<< HEAD
 from .hybrid_video import hybrid_generation, hybrid_composite, get_matrix_for_hybrid_motion, get_flow_for_hybrid_motion, image_transform_ransac, image_transform_optical_flow
-=======
 from .save_images import save_image
->>>>>>> 8ec6e775
 # Webui
 from modules.shared import opts, cmd_opts, state
 
 
-<<<<<<< HEAD
-def render_animation(args, anim_args, parseq_args, animation_prompts, root):
+def render_animation(args, anim_args, video_args, parseq_args, animation_prompts, root):
     # handle hybrid video generation
     if anim_args.animation_mode in ['2D','3D']:
         if anim_args.hybrid_composite or anim_args.hybrid_motion in ['Affine', 'Perspective', 'Optical Flow']:
             args, anim_args, inputfiles = hybrid_generation(args, anim_args, root)
             # path required by hybrid functions, even if hybrid_comp_save_extra_frames is False
             hybrid_frame_path = os.path.join(args.outdir, 'hybridframes')
-=======
-def render_animation(args, anim_args, video_args, parseq_args, animation_prompts, root):
->>>>>>> 8ec6e775
 
     # use parseq if manifest is provided
     use_parseq = parseq_args.parseq_manifest != None and parseq_args.parseq_manifest.strip()
