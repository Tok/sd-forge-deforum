import os
import json
import pandas as pd
import cv2
import numpy as np
from PIL import Image

from .generate import generate
from .noise import add_noise
from .animation import sample_from_cv2, sample_to_cv2, anim_frame_warp
from .animation_key_frames import DeformAnimKeys, LooperAnimKeys
from .vid2frames import get_frame_name, get_next_frame
from .depth import DepthModel
from .colors import maintain_colors
from .parseq_adapter import ParseqAnimKeys
from .seed import next_seed
from .blank_frame_reroll import blank_frame_reroll
from .image_sharpening import unsharp_mask
from .load_images import get_mask, load_img
from .hybrid_video import hybrid_generation, hybrid_composite, get_matrix_for_hybrid_motion, get_flow_for_hybrid_motion, image_transform_ransac, image_transform_optical_flow
from .save_images import save_image
from .composable_masks import compose_mask_with_check
# Webui
from modules.shared import opts, cmd_opts, state

def render_animation(args, anim_args, video_args, parseq_args, loop_args, animation_prompts, root):
    # handle hybrid video generation
    if anim_args.animation_mode in ['2D','3D']:
        if anim_args.hybrid_composite or anim_args.hybrid_motion in ['Affine', 'Perspective', 'Optical Flow']:
            args, anim_args, inputfiles = hybrid_generation(args, anim_args, root)
            # path required by hybrid functions, even if hybrid_comp_save_extra_frames is False
            hybrid_frame_path = os.path.join(args.outdir, 'hybridframes')

    # use parseq if manifest is provided
    use_parseq = parseq_args.parseq_manifest != None and parseq_args.parseq_manifest.strip()
    # expand key frame strings to values
    keys = DeformAnimKeys(anim_args) if not use_parseq else ParseqAnimKeys(parseq_args, anim_args)
    loopSchedulesAndData = LooperAnimKeys(loop_args, anim_args)
    # resume animation
    start_frame = 0
    if anim_args.resume_from_timestring:
        for tmp in os.listdir(args.outdir):
            if ".txt" in tmp : 
                pass
            else:
                filename = tmp.split("_")
                # don't use saved depth maps to count number of frames
                if anim_args.resume_timestring in filename and "depth" not in filename:
                    start_frame += 1
        #start_frame = start_frame - 1

    # create output folder for the batch
    os.makedirs(args.outdir, exist_ok=True)
    print(f"Saving animation frames to {args.outdir}")

    # save settings for the batch
    settings_filename = os.path.join(args.outdir, f"{args.timestring}_settings.txt")
    with open(settings_filename, "w+", encoding="utf-8") as f:
        args.__dict__["prompts"] = animation_prompts
        s = {**dict(args.__dict__), **dict(anim_args.__dict__), **dict(parseq_args.__dict__)}
        json.dump(s, f, ensure_ascii=False, indent=4)
        
    # resume from timestring
    if anim_args.resume_from_timestring:
        args.timestring = anim_args.resume_timestring

    # Always enable pseudo-3d with parseq. No need for an extra toggle:
    # Whether it's used or not in practice is defined by the schedules
    if use_parseq:
        anim_args.flip_2d_perspective = True        

    # expand prompts out to per-frame
    if use_parseq:
        prompt_series = keys.prompts
    else:
        prompt_series = pd.Series([np.nan for a in range(anim_args.max_frames)])
        for i, prompt in animation_prompts.items():
            prompt_series[int(i)] = prompt
        prompt_series = prompt_series.ffill().bfill()

    # check for video inits
    using_vid_init = anim_args.animation_mode == 'Video Input'

    # load depth model for 3D
    predict_depths = (anim_args.animation_mode == '3D' and anim_args.use_depth_warping) or anim_args.save_depth_maps
    predict_depths = predict_depths or (anim_args.hybrid_composite and anim_args.hybrid_comp_mask_type in ['Depth','Video Depth'])
    if predict_depths:
        depth_model = DepthModel(root.device)
        depth_model.load_midas(root.models_path, root.half_precision)
        if anim_args.midas_weight < 1.0:
            depth_model.load_adabins(root.models_path)
        # depth-based hybrid composite mask requires saved depth maps
        if anim_args.hybrid_composite and anim_args.hybrid_comp_mask_type =='Depth':
            anim_args.save_depth_maps = True
    else:
        depth_model = None
        anim_args.save_depth_maps = False

    # state for interpolating between diffusion steps
    turbo_steps = 1 if using_vid_init else int(anim_args.diffusion_cadence)
    turbo_prev_image, turbo_prev_frame_idx = None, 0
    turbo_next_image, turbo_next_frame_idx = None, 0

    # resume animation
    prev_img = None
    color_match_sample = None
    if anim_args.resume_from_timestring:
        last_frame = start_frame-1
        if turbo_steps > 1:
            last_frame -= last_frame%turbo_steps
        path = os.path.join(args.outdir,f"{args.timestring}_{last_frame:05}.png")
        img = cv2.imread(path)
        #img = cv2.cvtColor(img, cv2.COLOR_BGR2RGB) # Changed the colors on resume
        prev_img = img
        if anim_args.color_coherence != 'None':
            color_match_sample = img
        if turbo_steps > 1:
            turbo_next_image, turbo_next_frame_idx = prev_img, last_frame
            turbo_prev_image, turbo_prev_frame_idx = turbo_next_image, turbo_next_frame_idx
            start_frame = last_frame+turbo_steps

    args.n_samples = 1
    frame_idx = start_frame

    # reset the mask vals as they are overwritten in the compose_mask algorithm
    mask_vals = {}
    noise_mask_vals = {}

    mask_vals['everywhere'] = Image.new('1', (args.W, args.H), 1)
    noise_mask_vals['everywhere'] = Image.new('1', (args.W, args.H), 1)

    mask_image = None
    
    if args.use_init and args.init_image != None and args.init_image != '':
        _, mask_image = load_img(args.init_image, 
                                        shape=(args.W, args.H),  
                                        use_alpha_as_mask=args.use_alpha_as_mask)
        mask_vals['init_mask'] = mask_image
        noise_mask_vals['init_mask'] = mask_image
    
    # Grab the first frame masks since they wont be provided until next frame
    if mask_image is None:
        mask_vals['init_mask'] = get_mask(args)
        noise_mask_vals['init_mask'] = get_mask(args) # TODO?: add a different default noise mask

    if anim_args.use_mask_video:
        mask_vals['video_mask'] = get_next_frame(args.outdir, anim_args.video_mask_path, frame_idx, True)
        noise_mask_vals['video_mask'] = get_next_frame(args.outdir, anim_args.video_mask_path, frame_idx, True)
    else:
        mask_vals['video_mask'] = None
        noise_mask_vals['video_mask'] = None

    #Webui
    state.job_count = anim_args.max_frames
    
    while frame_idx < anim_args.max_frames:
        #Webui
        state.job = f"frame {frame_idx + 1}/{anim_args.max_frames}"
        state.job_no = frame_idx + 1
        if state.interrupted:
            break
        
        print(f"Rendering animation frame {frame_idx} of {anim_args.max_frames}")

        noise = keys.noise_schedule_series[frame_idx]
        strength = keys.strength_schedule_series[frame_idx]
        scale = keys.cfg_scale_schedule_series[frame_idx]
        contrast = keys.contrast_schedule_series[frame_idx]
        kernel = int(keys.kernel_schedule_series[frame_idx])
        sigma = keys.sigma_schedule_series[frame_idx]
        amount = keys.amount_schedule_series[frame_idx]
        threshold = keys.threshold_schedule_series[frame_idx]
        hybrid_comp_schedules = {
            "alpha": keys.hybrid_comp_alpha_schedule_series[frame_idx],
            "mask_blend_alpha": keys.hybrid_comp_mask_blend_alpha_schedule_series[frame_idx],
            "mask_contrast": keys.hybrid_comp_mask_contrast_schedule_series[frame_idx],
            "mask_auto_contrast_cutoff_low": int(keys.hybrid_comp_mask_auto_contrast_cutoff_low_schedule_series[frame_idx]),
            "mask_auto_contrast_cutoff_high": int(keys.hybrid_comp_mask_auto_contrast_cutoff_high_schedule_series[frame_idx]),
        }        
        scheduled_sampler_name = None
        mask_seq = None
        noise_mask_seq = None
        if anim_args.enable_steps_scheduling and keys.steps_schedule_series[frame_idx] is not None:
            args.steps = int(keys.steps_schedule_series[frame_idx])
        if anim_args.enable_sampler_scheduling and keys.sampler_schedule_series[frame_idx] is not None:
            scheduled_sampler_name = keys.sampler_schedule_series[frame_idx].casefold()
        if args.use_mask and keys.mask_schedule_series[frame_idx] is not None:
            mask_seq = keys.mask_schedule_series[frame_idx]
        if anim_args.use_noise_mask and keys.noise_mask_schedule_series[frame_idx] is not None:
            noise_mask_seq = keys.noise_mask_schedule_series[frame_idx]
        
        if args.use_mask and not anim_args.use_noise_mask:
            noise_mask_seq = mask_seq
        
        depth = None
        
        # emit in-between frames
        if turbo_steps > 1:
            tween_frame_start_idx = max(0, frame_idx-turbo_steps)
            for tween_frame_idx in range(tween_frame_start_idx, frame_idx):
                tween = float(tween_frame_idx - tween_frame_start_idx + 1) / float(frame_idx - tween_frame_start_idx)
                print(f"  creating in between frame {tween_frame_idx} tween:{tween:0.2f}")

                advance_prev = turbo_prev_image is not None and tween_frame_idx > turbo_prev_frame_idx
                advance_next = tween_frame_idx > turbo_next_frame_idx

                if depth_model is not None:
                    assert(turbo_next_image is not None)
                    depth = depth_model.predict(turbo_next_image, anim_args, root.half_precision)
                
                if advance_prev:
                    turbo_prev_image, _ = anim_frame_warp(turbo_prev_image, args, anim_args, keys, tween_frame_idx, depth_model, depth=depth, device=root.device, half_precision=root.half_precision)
                if advance_next:
                    turbo_next_image, _ = anim_frame_warp(turbo_next_image, args, anim_args, keys, tween_frame_idx, depth_model, depth=depth, device=root.device, half_precision=root.half_precision)

                # hybrid video motion - warps turbo_prev_image or turbo_next_image to match motion
                if tween_frame_idx > 0:
                    if anim_args.hybrid_motion in ['Affine', 'Perspective']:
                        matrix = get_matrix_for_hybrid_motion(tween_frame_idx-1, (args.W, args.H), inputfiles, anim_args.hybrid_motion)
                        if advance_prev:
                            turbo_prev_image = image_transform_ransac(turbo_prev_image, matrix, anim_args.hybrid_motion, cv2.BORDER_WRAP if anim_args.border == 'wrap' else cv2.BORDER_REPLICATE)
                        if advance_next:
                            turbo_next_image = image_transform_ransac(turbo_next_image, matrix, anim_args.hybrid_motion, cv2.BORDER_WRAP if anim_args.border == 'wrap' else cv2.BORDER_REPLICATE)
                    if anim_args.hybrid_motion in ['Optical Flow']:
                        flow = get_flow_for_hybrid_motion(tween_frame_idx-1, (args.W, args.H), inputfiles, hybrid_frame_path, anim_args.hybrid_flow_method, anim_args.hybrid_comp_save_extra_frames)
                        if advance_prev:
                            turbo_prev_image = image_transform_optical_flow(turbo_prev_image, flow, cv2.BORDER_WRAP if anim_args.border == 'wrap' else cv2.BORDER_REPLICATE)
                        if advance_next:
                            turbo_next_image = image_transform_optical_flow(turbo_next_image, flow, cv2.BORDER_WRAP if anim_args.border == 'wrap' else cv2.BORDER_REPLICATE)

                turbo_prev_frame_idx = turbo_next_frame_idx = tween_frame_idx

                if turbo_prev_image is not None and tween < 1.0:
                    img = turbo_prev_image*(1.0-tween) + turbo_next_image*tween
                else:
                    img = turbo_next_image

                filename = f"{args.timestring}_{tween_frame_idx:05}.png"
                cv2.imwrite(os.path.join(args.outdir, filename), img)
                if anim_args.save_depth_maps:
                    depth_model.save(os.path.join(args.outdir, f"{args.timestring}_depth_{tween_frame_idx:05}.png"), depth)
            if turbo_next_image is not None:
                prev_img = turbo_next_image

        # apply transforms to previous frame
        if prev_img is not None:
            prev_img, depth = anim_frame_warp(prev_img, args, anim_args, keys, frame_idx, depth_model, depth=None, device=root.device, half_precision=root.half_precision)

            # hybrid video motion - warps prev_img to match motion, usually to prepare for compositing
            if frame_idx > 0:
                if anim_args.hybrid_motion in ['Affine', 'Perspective']:
                    matrix = get_matrix_for_hybrid_motion(frame_idx-1, (args.W, args.H), inputfiles, anim_args.hybrid_motion)
                    prev_img = image_transform_ransac(prev_img, matrix, anim_args.hybrid_motion, cv2.BORDER_WRAP if anim_args.border == 'wrap' else cv2.BORDER_REPLICATE)    
                if anim_args.hybrid_motion in ['Optical Flow']:
                    flow = get_flow_for_hybrid_motion(frame_idx-1, (args.W, args.H), inputfiles, hybrid_frame_path, anim_args.hybrid_flow_method, anim_args.hybrid_comp_save_extra_frames)
                    prev_img = image_transform_optical_flow(prev_img, flow, cv2.BORDER_WRAP if anim_args.border == 'wrap' else cv2.BORDER_REPLICATE)

            # do hybrid video - composites video frame into prev_img (now warped if using motion)
            if anim_args.hybrid_composite:
                args, prev_img = hybrid_composite(args, anim_args, frame_idx, prev_img, depth_model, hybrid_comp_schedules, root)

            # apply color matching
            if anim_args.color_coherence != 'None':
                # video color matching
                hybrid_available = anim_args.hybrid_composite or anim_args.hybrid_motion in ['Optical Flow', 'Affine', 'Perspective']
                if anim_args.color_coherence == 'Video Input' and hybrid_available:
                    video_color_coherence_frame = int(frame_idx) % int(anim_args.color_coherence_video_every_N_frames) == 0
                    if video_color_coherence_frame:
                        prev_vid_img = Image.open(os.path.join(args.outdir, 'inputframes', get_frame_name(anim_args.video_init_path) + f"{frame_idx:05}.jpg"))
                        prev_vid_img = prev_vid_img.resize((args.W, args.H), Image.Resampling.LANCZOS)
                        color_match_sample = np.asarray(prev_vid_img)
                        color_match_sample = cv2.cvtColor(color_match_sample, cv2.COLOR_RGB2BGR)
                if color_match_sample is None:
                    color_match_sample = prev_img.copy()
                else:
                    prev_img = maintain_colors(prev_img, color_match_sample, anim_args.color_coherence)

            # apply scaling
            contrast_image = prev_img * contrast
            # anti-blur
            contrast_image = unsharp_mask(contrast_image, (kernel, kernel), sigma, amount, threshold)
            # apply frame noising
<<<<<<< HEAD
            noised_image = add_noise(contrast_image, noise, args.seed, anim_args.noise_type,
=======
            sample_torch = sample_from_cv2(contrast_sample)
            if args.use_mask or anim_args.use_noise_mask:
                args.noise_mask = compose_mask_with_check(root, args, noise_mask_seq, noise_mask_vals, sample_torch)
            noised_sample = add_noise(sample_torch, noise, args.seed, anim_args.noise_type,
>>>>>>> 303f251d
                            (anim_args.perlin_w, anim_args.perlin_h, anim_args.perlin_octaves, anim_args.perlin_persistence),
                             args.noise_mask, args.invert_mask)

            # use transformed previous frame as init for current
            args.use_init = True
            args.init_image = noised_image
            args.strength = max(0.0, min(1.0, strength))
        
        args.scale = scale

        # grab prompt for current frame
        args.prompt = prompt_series[frame_idx]
        
        if args.seed_behavior == 'schedule' or use_parseq:
            args.seed = int(keys.seed_schedule_series[frame_idx])

        if anim_args.enable_checkpoint_scheduling:
            args.checkpoint = keys.checkpoint_schedule_series[frame_idx]
            print(f"Checkpoint: {args.checkpoint}")
        else:
            args.checkpoint = None

        if use_parseq:
            args.seed_enable_extras = True
            args.subseed = int(keys.subseed_series[frame_idx])
            args.subseed_strength = keys.subseed_strength_series[frame_idx]

        print(f"{args.prompt} {args.seed}")
        if not using_vid_init:
            print(f"Angle: {keys.angle_series[frame_idx]} Zoom: {keys.zoom_series[frame_idx]}")
            print(f"Tx: {keys.translation_x_series[frame_idx]} Ty: {keys.translation_y_series[frame_idx]} Tz: {keys.translation_z_series[frame_idx]}")
            print(f"Rx: {keys.rotation_3d_x_series[frame_idx]} Ry: {keys.rotation_3d_y_series[frame_idx]} Rz: {keys.rotation_3d_z_series[frame_idx]}")
        
        # grab init image for current frame
        elif using_vid_init:
            init_frame = get_next_frame(args.outdir, anim_args.video_init_path, frame_idx, False)
            print(f"Using video init frame {init_frame}")
            args.init_image = init_frame
        if anim_args.use_mask_video:
            mask_vals['video_mask'] = get_next_frame(args.outdir, anim_args.video_mask_path, frame_idx, True)

        if args.use_mask:
            args.mask_image = compose_mask_with_check(root, args, mask_seq, mask_vals, args.init_sample) if args.init_sample is not None else None # we need it only after the first frame anyway

        # setting up some arguments for the looper
        loop_args.imageStrength = loopSchedulesAndData.image_strength_schedule_series[frame_idx]
        loop_args.blendFactorMax = loopSchedulesAndData.blendFactorMax_series[frame_idx]
        loop_args.blendFactorSlope = loopSchedulesAndData.blendFactorSlope_series[frame_idx]
        loop_args.tweeningFrameSchedule = loopSchedulesAndData.tweening_frames_schedule_series[frame_idx]
        loop_args.colorCorrectionFactor = loopSchedulesAndData.color_correction_factor_series[frame_idx]
        loop_args.useLooper = loopSchedulesAndData.useLooper
        loop_args.imagesToKeyframe = loopSchedulesAndData.imagesToKeyframe
        # sample the diffusion model
<<<<<<< HEAD
        image = generate(args, anim_args, root, frame_idx, sampler_name=scheduled_sampler_name)
=======
        sample, image = generate(args, anim_args, loop_args, root, frame_idx, return_sample=True, sampler_name=scheduled_sampler_name)
>>>>>>> 303f251d
        patience = 10

        # reroll blank frame 
        if not image.getbbox():
            print("Blank frame detected! If you don't have the NSFW filter enabled, this may be due to a glitch!")
            if args.reroll_blank_frames == 'reroll':
                while not image.getbbox():
                    print("Rerolling with +1 seed...")
                    args.seed += 1
<<<<<<< HEAD
                    image = generate(args, root, frame_idx, sampler_name=scheduled_sampler_name)
=======
                    sample, image = generate(args, anim_args, loop_args,  root, frame_idx, return_sample=True, sampler_name=scheduled_sampler_name)
>>>>>>> 303f251d
                    patience -= 1
                    if patience == 0:
                        print("Rerolling with +1 seed failed for 10 iterations! Try setting webui's precision to 'full' and if it fails, please report this to the devs! Interrupting...")
                        state.interrupted = True
                        state.current_image = image
                        return
            elif args.reroll_blank_frames == 'interrupt':
                print("Interrupting to save your eyes...")
                state.interrupted = True
                state.current_image = image
            image = blank_frame_reroll(image, args, root, frame_idx)
            if image == None:
                return

        opencv_image = cv2.cvtColor(numpy.array(image), cv2.COLOR_RGB2BGR)
        if not using_vid_init:
            prev_img = opencv_image

        if turbo_steps > 1:
            turbo_prev_image, turbo_prev_frame_idx = turbo_next_image, turbo_next_frame_idx
            turbo_next_image, turbo_next_frame_idx = opencv_image, frame_idx
            frame_idx += turbo_steps
        else:    
            filename = f"{args.timestring}_{frame_idx:05}.png"
            save_image(image, 'PIL', filename, args, video_args, root)

            if anim_args.save_depth_maps:
                depth = depth_model.predict(opencv_image, anim_args, root.half_precision)
                depth_model.save(os.path.join(args.outdir, f"{args.timestring}_depth_{frame_idx:05}.png"), depth)
            frame_idx += 1

        state.current_image = image

        args.seed = next_seed(args)
<|MERGE_RESOLUTION|>--- conflicted
+++ resolved
@@ -280,14 +280,9 @@
             # anti-blur
             contrast_image = unsharp_mask(contrast_image, (kernel, kernel), sigma, amount, threshold)
             # apply frame noising
-<<<<<<< HEAD
-            noised_image = add_noise(contrast_image, noise, args.seed, anim_args.noise_type,
-=======
-            sample_torch = sample_from_cv2(contrast_sample)
             if args.use_mask or anim_args.use_noise_mask:
-                args.noise_mask = compose_mask_with_check(root, args, noise_mask_seq, noise_mask_vals, sample_torch)
-            noised_sample = add_noise(sample_torch, noise, args.seed, anim_args.noise_type,
->>>>>>> 303f251d
+                args.noise_mask = compose_mask_with_check(root, args, noise_mask_seq, noise_mask_vals, sample_from_cv2(contrast_sample))
+            noised_sample = add_noise(contrast_image, noise, args.seed, anim_args.noise_type,
                             (anim_args.perlin_w, anim_args.perlin_h, anim_args.perlin_octaves, anim_args.perlin_persistence),
                              args.noise_mask, args.invert_mask)
 
@@ -341,11 +336,7 @@
         loop_args.useLooper = loopSchedulesAndData.useLooper
         loop_args.imagesToKeyframe = loopSchedulesAndData.imagesToKeyframe
         # sample the diffusion model
-<<<<<<< HEAD
-        image = generate(args, anim_args, root, frame_idx, sampler_name=scheduled_sampler_name)
-=======
-        sample, image = generate(args, anim_args, loop_args, root, frame_idx, return_sample=True, sampler_name=scheduled_sampler_name)
->>>>>>> 303f251d
+        image = generate(args, anim_args, loop_args, root, frame_idx, sampler_name=scheduled_sampler_name)
         patience = 10
 
         # reroll blank frame 
@@ -355,11 +346,7 @@
                 while not image.getbbox():
                     print("Rerolling with +1 seed...")
                     args.seed += 1
-<<<<<<< HEAD
-                    image = generate(args, root, frame_idx, sampler_name=scheduled_sampler_name)
-=======
-                    sample, image = generate(args, anim_args, loop_args,  root, frame_idx, return_sample=True, sampler_name=scheduled_sampler_name)
->>>>>>> 303f251d
+                    image = generate(args, anim_args, loop_args, root, frame_idx, sampler_name=scheduled_sampler_name)
                     patience -= 1
                     if patience == 0:
                         print("Rerolling with +1 seed failed for 10 iterations! Try setting webui's precision to 'full' and if it fails, please report this to the devs! Interrupting...")
