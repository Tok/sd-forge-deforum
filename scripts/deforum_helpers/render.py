import os
import json
import random
from torchvision.utils import make_grid
from einops import rearrange
import pandas as pd
import cv2
import numpy as np
from PIL import Image
import pathlib
import torchvision.transforms as T
import logging

from .generate import generate, add_noise
from .prompt import sanitize
<<<<<<< HEAD
from .animation import DeformAnimKeys, sample_from_cv2, sample_to_cv2, anim_frame_warp, vid2frames, get_frame_name
=======
from .animation import DeformAnimKeys, sample_from_cv2, sample_to_cv2, anim_frame_warp_2d, anim_frame_warp_3d, vid2frames, get_frame_name
from .parseq_adapter import ParseqAnimKeys
>>>>>>> 5aa9f384
from .depth import DepthModel
from .colors import maintain_colors

# Webui
from modules.shared import opts, cmd_opts, state

def next_seed(args):
    if args.seed_behavior == 'iter':
        args.seed += 1
    elif args.seed_behavior == 'fixed':
        pass # always keep seed the same
    else:
        args.seed = random.randint(0, 2**32 - 1)
    return args.seed

def unsharp_mask(img, kernel_size=(5, 5), sigma=1.0, amount=1.0, threshold=0):
    """Return a sharpened version of the image, using an unsharp mask."""
    blurred = cv2.GaussianBlur(img, kernel_size, sigma)
    sharpened = float(amount + 1) * img - float(amount) * blurred
    sharpened = np.maximum(sharpened, np.zeros(sharpened.shape))
    sharpened = np.minimum(sharpened, 255 * np.ones(sharpened.shape))
    sharpened = sharpened.round().astype(np.uint8)
    if threshold > 0:
        low_contrast_mask = np.absolute(img - blurred) < threshold
        np.copyto(sharpened, img, where=low_contrast_mask)
    return sharpened

def render_animation(args, anim_args, parseq_args, animation_prompts, root):

    # use parseq if manifest is provided
    use_parseq = parseq_args.parseq_manifest != None and parseq_args.parseq_manifest.strip()

    # expand key frame strings to values
    keys = DeformAnimKeys(anim_args) if not use_parseq else ParseqAnimKeys(parseq_args, anim_args)

    # resume animation
    start_frame = 0
    if anim_args.resume_from_timestring:
        for tmp in os.listdir(args.outdir):
            filename = tmp.split("_")
            # don't use saved depth maps to count number of frames
            if anim_args.resume_timestring in filename and "depth" not in filename:
                start_frame += 1
        start_frame = start_frame - 1

    # create output folder for the batch
    os.makedirs(args.outdir, exist_ok=True)
    print(f"Saving animation frames to {args.outdir}")

    # save settings for the batch
    settings_filename = os.path.join(args.outdir, f"{args.timestring}_settings.txt")
    with open(settings_filename, "w+", encoding="utf-8") as f:
        args.__dict__["prompts"] = animation_prompts
        s = {**dict(args.__dict__), **dict(anim_args.__dict__)}
        json.dump(s, f, ensure_ascii=False, indent=4)
        
    # resume from timestring
    if anim_args.resume_from_timestring:
        args.timestring = anim_args.resume_timestring

    # Always enable pseudo-3d with parseq. No need for an extra toggle:
    # Whether it's used or not in practice is defined by the schedules
    if use_parseq:
        anim_args.flip_2d_perspective = True        

    # expand prompts out to per-frame
    if use_parseq:
        prompt_series = keys.prompts
    else:
        prompt_series = pd.Series([np.nan for a in range(anim_args.max_frames)])
        for i, prompt in animation_prompts.items():
            prompt_series[int(i)] = prompt
        prompt_series = prompt_series.ffill().bfill()

    # check for video inits
    using_vid_init = anim_args.animation_mode == 'Video Input'

 # load depth model for 3D
    predict_depths = (anim_args.animation_mode == '3D' and anim_args.use_depth_warping) or anim_args.save_depth_maps
    if predict_depths:
        depth_model = DepthModel(root.device)
<<<<<<< HEAD
        depth_model.load_midas(root.models_path)
=======
        depth_model.load_midas(root.models_path, root.half_precision)
>>>>>>> 5aa9f384
        if anim_args.midas_weight < 1.0:
            depth_model.load_adabins(root.models_path)
    else:
        depth_model = None
        anim_args.save_depth_maps = False

    # state for interpolating between diffusion steps
    turbo_steps = 1 if using_vid_init else int(anim_args.diffusion_cadence)
    turbo_prev_image, turbo_prev_frame_idx = None, 0
    turbo_next_image, turbo_next_frame_idx = None, 0

    # resume animation
    prev_sample = None
    color_match_sample = None
    if anim_args.resume_from_timestring:
        last_frame = start_frame-1
        if turbo_steps > 1:
            last_frame -= last_frame%turbo_steps
        path = os.path.join(args.outdir,f"{args.timestring}_{last_frame:05}.png")
        img = cv2.imread(path)
        img = cv2.cvtColor(img, cv2.COLOR_BGR2RGB)
        prev_sample = sample_from_cv2(img)
        if anim_args.color_coherence != 'None':
            color_match_sample = img
        if turbo_steps > 1:
            turbo_next_image, turbo_next_frame_idx = sample_to_cv2(prev_sample, type=np.float32), last_frame
            turbo_prev_image, turbo_prev_frame_idx = turbo_next_image, turbo_next_frame_idx
            start_frame = last_frame+turbo_steps

    args.n_samples = 1
    frame_idx = start_frame
    
    #Webui
    state.job_count = anim_args.max_frames
    
    while frame_idx < anim_args.max_frames:
        #Webui
        state.job = f"frame {frame_idx + 1}/{anim_args.max_frames}"
        state.job_no = frame_idx + 1
        if state.interrupted:
            break
        
        print(f"Rendering animation frame {frame_idx} of {anim_args.max_frames}")
        noise = keys.noise_schedule_series[frame_idx]
        strength = keys.strength_schedule_series[frame_idx]
        scale = keys.cfg_scale_schedule_series[frame_idx]
        contrast = keys.contrast_schedule_series[frame_idx]
        kernel = int(keys.kernel_schedule_series[frame_idx])
        sigma = keys.sigma_schedule_series[frame_idx]
        amount = keys.amount_schedule_series[frame_idx]
        threshold = keys.threshold_schedule_series[frame_idx]
        depth = None
        
        # emit in-between frames
        if turbo_steps > 1:
            tween_frame_start_idx = max(0, frame_idx-turbo_steps)
            for tween_frame_idx in range(tween_frame_start_idx, frame_idx):
                tween = float(tween_frame_idx - tween_frame_start_idx + 1) / float(frame_idx - tween_frame_start_idx)
                print(f"  creating in between frame {tween_frame_idx} tween:{tween:0.2f}")

                advance_prev = turbo_prev_image is not None and tween_frame_idx > turbo_prev_frame_idx
                advance_next = tween_frame_idx > turbo_next_frame_idx

                if depth_model is not None:
                    assert(turbo_next_image is not None)
                    depth = depth_model.predict(turbo_next_image, anim_args, root.half_precision)
                
                if advance_prev:
                    turbo_prev_image, _ = anim_frame_warp(turbo_prev_image, args, anim_args, keys, tween_frame_idx, depth_model, depth=depth, device=root.device, half_precision=root.half_precision)
                if advance_next:
                    turbo_next_image, _ = anim_frame_warp(turbo_next_image, args, anim_args, keys, tween_frame_idx, depth_model, depth=depth, device=root.device, half_precision=root.half_precision)

                turbo_prev_frame_idx = turbo_next_frame_idx = tween_frame_idx

                if turbo_prev_image is not None and tween < 1.0:
                    img = turbo_prev_image*(1.0-tween) + turbo_next_image*tween
                else:
                    img = turbo_next_image

                filename = f"{args.timestring}_{tween_frame_idx:05}.png"
                cv2.imwrite(os.path.join(args.outdir, filename), img)
                if anim_args.save_depth_maps:
                    depth_model.save(os.path.join(args.outdir, f"{args.timestring}_depth_{tween_frame_idx:05}.png"), depth)
            if turbo_next_image is not None:
                prev_sample = sample_from_cv2(turbo_next_image)

        # apply transforms to previous frame
        if prev_sample is not None:
<<<<<<< HEAD
            prev_img, depth = anim_frame_warp(prev_sample, args, anim_args, keys, frame_idx, depth_model, depth=None, device=root.device, half_precision=root.half_precision)
=======
            prev_img_cv2 = sample_to_cv2(prev_sample)
            # anti-blur
            prev_img_cv2 = unsharp_mask(prev_img_cv2, (kernel, kernel), sigma, amount, threshold)

            if anim_args.animation_mode == '2D':
                prev_img = anim_frame_warp_2d(prev_img_cv2, args, anim_args, keys, frame_idx)
            else: # '3D'
                depth = depth_model.predict(prev_img_cv2, anim_args, root.half_precision) if depth_model else None
                prev_img = anim_frame_warp_3d(root.device, prev_img_cv2, depth, anim_args, keys, frame_idx)
>>>>>>> 5aa9f384

            # apply color matching
            if anim_args.color_coherence != 'None':
                if color_match_sample is None:
                    color_match_sample = prev_img.copy()
                else:
                    prev_img = maintain_colors(prev_img, color_match_sample, anim_args.color_coherence)

            # apply scaling
            contrast_sample = prev_img * contrast
            # apply frame noising
            noised_sample = add_noise(sample_from_cv2(contrast_sample), noise)

            # use transformed previous frame as init for current
            args.use_init = True
            if root.half_precision:
                args.init_sample = noised_sample.half().to(root.device)
            else:
                args.init_sample = noised_sample.to(root.device)
            args.strength = max(0.0, min(1.0, strength))
        
        args.scale = scale

        # grab prompt for current frame
        args.prompt = prompt_series[frame_idx]
        
        if args.seed_behavior == 'schedule' or use_parseq:
            args.seed = int(keys.seed_schedule_series[frame_idx])

        if use_parseq:
            args.seed_enable_extras = True
            args.subseed = int(keys.subseed_series[frame_idx])
            args.subseed_strength = keys.subseed_strength_series[frame_idx]

        print(f"{args.prompt} {args.seed}")
        if not using_vid_init:
            print(f"Angle: {keys.angle_series[frame_idx]} Zoom: {keys.zoom_series[frame_idx]}")
            print(f"Tx: {keys.translation_x_series[frame_idx]} Ty: {keys.translation_y_series[frame_idx]} Tz: {keys.translation_z_series[frame_idx]}")
            print(f"Rx: {keys.rotation_3d_x_series[frame_idx]} Ry: {keys.rotation_3d_y_series[frame_idx]} Rz: {keys.rotation_3d_z_series[frame_idx]}")
            if anim_args.use_mask_video:
                mask_frame = os.path.join(args.outdir, 'maskframes', get_frame_name(anim_args.video_mask_path) + f"{frame_idx+1:05}.jpg")
                args.mask_file = mask_frame

        # grab init image for current frame
        if using_vid_init:
            init_frame = os.path.join(args.outdir, 'inputframes', get_frame_name(anim_args.video_init_path) + f"{frame_idx+1:05}.jpg")            
            print(f"Using video init frame {init_frame}")
            args.init_image = init_frame
            if anim_args.use_mask_video:
                mask_frame = os.path.join(args.outdir, 'maskframes', get_frame_name(anim_args.video_mask_path) + f"{frame_idx+1:05}.jpg")
                args.mask_file = mask_frame
                
        # sample the diffusion model
        sample, image = generate(args, anim_args, root, frame_idx, return_sample=True)
        patience = 10

        if not image.getbbox():
            print("Blank frame detected! If you don't have the NSFW filter enabled, this may be due to a glitch!")
            if args.reroll_blank_frames == 'reroll':
                while not image.getbbox():
                    print("Rerolling with +1 seed...")
                    args.seed += 1
                    sample, image = generate(args, root, frame_idx, return_sample=True)
                    patience -= 1
                    if patience == 0:
                        print("Rerolling with +1 seed failed for 10 iterations! Try setting webui's precision to 'full' and if it fails, please report this to the devs! Interrupting...")
                        state.interrupted = True
                        state.current_image = image
                        return
            elif args.reroll_blank_frames == 'interrupt':
                print("Interrupting to save your eyes...")
                state.interrupted = True
                state.current_image = image
                return

        if not using_vid_init:
            prev_sample = sample

        if turbo_steps > 1:
            turbo_prev_image, turbo_prev_frame_idx = turbo_next_image, turbo_next_frame_idx
            turbo_next_image, turbo_next_frame_idx = sample_to_cv2(sample, type=np.float32), frame_idx
            frame_idx += turbo_steps
        else:    
            filename = f"{args.timestring}_{frame_idx:05}.png"
            image.save(os.path.join(args.outdir, filename))
            if anim_args.save_depth_maps:
                depth = depth_model.predict(sample_to_cv2(sample), anim_args, root.half_precision)
                depth_model.save(os.path.join(args.outdir, f"{args.timestring}_depth_{frame_idx:05}.png"), depth)
            frame_idx += 1

        state.current_image = image

        args.seed = next_seed(args)

def render_input_video(args, anim_args, parseq_args, animation_prompts, root):
    # create a folder for the video input frames to live in
    video_in_frame_path = os.path.join(args.outdir, 'inputframes') 
    os.makedirs(video_in_frame_path, exist_ok=True)

    # save the video frames from input video
    print(f"Exporting Video Frames (1 every {anim_args.extract_nth_frame}) frames to {video_in_frame_path}...")
    vid2frames(anim_args.video_init_path, video_in_frame_path, anim_args.extract_nth_frame, anim_args.overwrite_extracted_frames)

    # determine max frames from length of input frames
    anim_args.max_frames = len([f for f in pathlib.Path(video_in_frame_path).glob('*.jpg')])
    args.use_init = True
    print(f"Loading {anim_args.max_frames} input frames from {video_in_frame_path} and saving video frames to {args.outdir}")

    if anim_args.use_mask_video:
        # create a folder for the mask video input frames to live in
        mask_in_frame_path = os.path.join(args.outdir, 'maskframes') 
        os.makedirs(mask_in_frame_path, exist_ok=True)

        # save the video frames from mask video
        print(f"Exporting Video Frames (1 every {anim_args.extract_nth_frame}) frames to {mask_in_frame_path}...")
        vid2frames(anim_args.video_mask_path, mask_in_frame_path, anim_args.extract_nth_frame, anim_args.overwrite_extracted_frames)
        max_mask_frames = len([f for f in pathlib.Path(mask_in_frame_path).glob('*.jpg')])

        # limit max frames if there are less frames in the video mask compared to input video
        if max_mask_frames < anim_args.max_frames :
            anim_args.max_mask_frames
            print ("Video mask contains less frames than init video, max frames limited to number of mask frames.")
        args.use_mask = True
        args.overlay_mask = True


    render_animation(args, anim_args, parseq_args, animation_prompts, root)

# Modified a copy of the above to allow using masking video with out a init video.
def render_animation_with_video_mask(args, anim_args, parseq_args, animation_prompts, root):
    # create a folder for the video input frames to live in
    mask_in_frame_path = os.path.join(args.outdir, 'maskframes') 
    os.makedirs(mask_in_frame_path, exist_ok=True)

    # save the video frames from mask video
    print(f"Exporting Video Frames (1 every {anim_args.extract_nth_frame}) frames to {mask_in_frame_path}...")
    vid2frames(anim_args.video_mask_path, mask_in_frame_path, anim_args.extract_nth_frame, anim_args.overwrite_extracted_frames)
    args.use_mask = True
    #args.overlay_mask = True

    # determine max frames from length of input frames
    anim_args.max_frames = len([f for f in pathlib.Path(mask_in_frame_path).glob('*.jpg')])
    #args.use_init = True
    print(f"Loading {anim_args.max_frames} input frames from {mask_in_frame_path} and saving video frames to {args.outdir}")

    render_animation(args, anim_args, parseq_args, animation_prompts, root)


def render_interpolation(args, anim_args, parseq_args, animation_prompts, root):

    # use parseq if manifest is provided
    use_parseq = parseq_args.parseq_manifest != None and parseq_args.parseq_manifest.strip()

    # expand key frame strings to values
    keys = DeformAnimKeys(anim_args) if not use_parseq else ParseqAnimKeys(parseq_args, anim_args)

    # create output folder for the batch
    os.makedirs(args.outdir, exist_ok=True)
    print(f"Saving interpolation animation frames to {args.outdir}")

    # save settings for the batch
    settings_filename = os.path.join(args.outdir, f"{args.timestring}_settings.txt")
    with open(settings_filename, "w+", encoding="utf-8") as f:
        s = {**dict(args.__dict__), **dict(anim_args.__dict__)}
        json.dump(s, f, ensure_ascii=False, indent=4)
    
    # Compute interpolated prompts
    if use_parseq:
        print("Parseq prompts are assumed to already be interpolated - not doing any additional prompt interpolation")
        prompt_series = keys.prompts
    else: 
        print("Generating interpolated prompts for all frames")
        prompt_series = interpolate_prompts(animation_prompts, anim_args.max_frames)
    
    state.job_count = anim_args.max_frames
    frame_idx = 0
    while frame_idx < anim_args.max_frames:
        print(f"Rendering interpolation animation frame {frame_idx} of {anim_args.max_frames}")
        state.job = f"frame {frame_idx + 1}/{anim_args.max_frames}"
        state.job_no = frame_idx + 1
        
        if state.interrupted:
                break
        
        # grab inputs for current frame generation
        args.n_samples = 1
        args.prompt = prompt_series[frame_idx]
        args.scale = keys.cfg_scale_schedule_series[frame_idx]
        if use_parseq:
            args.seed_enable_extras = True
            args.subseed = int(keys.subseed_series[frame_idx])
            args.subseed_strength = keys.subseed_strength_series[frame_idx]

        if args.seed_behavior == 'schedule' or use_parseq:
            args.seed = int(keys.seed_schedule_series[frame_idx])
        
        _, image = generate(args, anim_args, root, frame_idx, return_sample=True)
        filename = f"{args.timestring}_{frame_idx:05}.png"
        image.save(os.path.join(args.outdir, filename))

        state.current_image = image
        
        if args.seed_behavior != 'schedule':
            args.seed = next_seed(args)

        frame_idx += 1


def interpolate_prompts(animation_prompts, max_frames):
    # Get prompts sorted by keyframe 
    sorted_prompts = sorted(animation_prompts.items(), key=lambda item: int(item[0]))

    # Setup container for interpolated prompts
    prompt_series = pd.Series([np.nan for a in range(max_frames)])

    # For every keyframe prompt except the last
    for i in range(0,len(sorted_prompts)-1):
        
        # Get current and next keyframe
        current_frame = int(sorted_prompts[i][0])
        next_frame = int(sorted_prompts[i+1][0])
        
        # Ensure there's no weird ordering issues or duplication in the animation prompts
        # (unlikely because we sort above, and the json parser will strip dupes)
        if current_frame>=next_frame:
            print(f"WARNING: Sequential prompt keyframes {i}:{current_frame} and {i+1}:{next_frame} are not monotonously increasing; skipping interpolation.")
            continue
            
        # Get current and next keyframes' positive and negative prompts (if any)
        current_prompt = sorted_prompts[i][1]
        next_prompt = sorted_prompts[i+1][1]
        current_positive, current_negative, *_ = current_prompt.split("--neg") + [None]
        next_positive, next_negative, *_ = next_prompt.split("--neg") + [None]
        
        # Calculate how much to shift the weight from current to next prompt at each frame
        weight_step = 1/(next_frame-current_frame)
        
        # Apply weighted prompt interpolation for each frame between current and next keyframe
        # using the syntax:  prompt1 :weight1 AND prompt1 :weight2 --neg nprompt1 :weight1 AND nprompt1 :weight2
        # (See: https://github.com/AUTOMATIC1111/stable-diffusion-webui/wiki/Features#composable-diffusion )
        for f in range(current_frame,next_frame):
            next_weight = weight_step * (f-current_frame)
            current_weight = 1 - next_weight
            
            # We will build the prompt incrementally depending on which prompts are present
            prompt_series[f] = ''

            # Cater for the case where neither, either or both current & next have positive prompts:
            if current_positive:
                prompt_series[f] += f"{current_positive} :{current_weight}"
            if current_positive and next_positive:
                prompt_series[f] += f" AND "
            if next_positive:
                prompt_series[f] += f"{next_positive} :{next_weight}"
            
            # Cater for the case where neither, either or both current & next have negative prompts:
            if current_negative or next_negative:
                prompt_series[f] += " --neg "
                if current_negative:
                    prompt_series[f] += f" {current_negative} :{current_weight}"
                if current_negative and next_negative:
                    prompt_series[f] += f" AND "
                if next_negative:
                    prompt_series[f] += f" {next_negative} :{next_weight}"
    
    # Set explicitly declared keyframe prompts (overwriting interpolated values at the keyframe idx). This ensures:
    # - That final prompt is set, and
    # - Gives us a chance to emit warnings if any keyframe prompts are already using composable diffusion
    for i, prompt in animation_prompts.items():
        prompt_series[int(i)] = prompt
        if ' AND ' in prompt:
            print(f"WARNING: keyframe {i}'s prompt is using composable diffusion (aka the 'AND' keyword). This will cause unexpected behaviour with interpolation.")
    
    # Return the filled series, in case max_frames is greater than the last keyframe or any ranges were skipped.
    return prompt_series.ffill().bfill()<|MERGE_RESOLUTION|>--- conflicted
+++ resolved
@@ -13,12 +13,8 @@
 
 from .generate import generate, add_noise
 from .prompt import sanitize
-<<<<<<< HEAD
 from .animation import DeformAnimKeys, sample_from_cv2, sample_to_cv2, anim_frame_warp, vid2frames, get_frame_name
-=======
-from .animation import DeformAnimKeys, sample_from_cv2, sample_to_cv2, anim_frame_warp_2d, anim_frame_warp_3d, vid2frames, get_frame_name
 from .parseq_adapter import ParseqAnimKeys
->>>>>>> 5aa9f384
 from .depth import DepthModel
 from .colors import maintain_colors
 
@@ -100,11 +96,7 @@
     predict_depths = (anim_args.animation_mode == '3D' and anim_args.use_depth_warping) or anim_args.save_depth_maps
     if predict_depths:
         depth_model = DepthModel(root.device)
-<<<<<<< HEAD
-        depth_model.load_midas(root.models_path)
-=======
         depth_model.load_midas(root.models_path, root.half_precision)
->>>>>>> 5aa9f384
         if anim_args.midas_weight < 1.0:
             depth_model.load_adabins(root.models_path)
     else:
@@ -193,19 +185,7 @@
 
         # apply transforms to previous frame
         if prev_sample is not None:
-<<<<<<< HEAD
             prev_img, depth = anim_frame_warp(prev_sample, args, anim_args, keys, frame_idx, depth_model, depth=None, device=root.device, half_precision=root.half_precision)
-=======
-            prev_img_cv2 = sample_to_cv2(prev_sample)
-            # anti-blur
-            prev_img_cv2 = unsharp_mask(prev_img_cv2, (kernel, kernel), sigma, amount, threshold)
-
-            if anim_args.animation_mode == '2D':
-                prev_img = anim_frame_warp_2d(prev_img_cv2, args, anim_args, keys, frame_idx)
-            else: # '3D'
-                depth = depth_model.predict(prev_img_cv2, anim_args, root.half_precision) if depth_model else None
-                prev_img = anim_frame_warp_3d(root.device, prev_img_cv2, depth, anim_args, keys, frame_idx)
->>>>>>> 5aa9f384
 
             # apply color matching
             if anim_args.color_coherence != 'None':
@@ -216,6 +196,8 @@
 
             # apply scaling
             contrast_sample = prev_img * contrast
+            # anti-blur
+            contrast_sample = unsharp_mask(contrast_sample, (kernel, kernel), sigma, amount, threshold)
             # apply frame noising
             noised_sample = add_noise(sample_from_cv2(contrast_sample), noise)
 
