--- conflicted
+++ resolved
@@ -110,8 +110,6 @@
 
     args.n_samples = 1
     frame_idx = start_frame
-<<<<<<< HEAD
-=======
     
     # Grab the first frame noise mask since it wont be provided until next frame
     if args.use_mask and not anim_args.use_mask_video:
@@ -119,7 +117,6 @@
     elif args.use_mask and anim_args.use_mask_video:
         args.mask_file = get_next_frame(args.outdir, anim_args.video_mask_path, frame_idx, True)
         args.noise_mask = get_mask(args)
->>>>>>> ed51c8a4
 
     #Webui
     state.job_count = anim_args.max_frames
@@ -237,16 +234,11 @@
                 args.mask_file = get_next_frame(args.outdir, anim_args.video_mask_path, frame_idx, True)
                 
         # sample the diffusion model
-<<<<<<< HEAD
         sample, image = generate(args, anim_args, root, frame_idx, return_sample=True, sampler_name=scheduled_sampler_name)
         patience = 10
-=======
-        sample, image = generate(args, anim_args, root, frame_idx, return_sample=True)
->>>>>>> ed51c8a4
 
         # reroll blank frame 
         if not image.getbbox():
-<<<<<<< HEAD
             print("Blank frame detected! If you don't have the NSFW filter enabled, this may be due to a glitch!")
             if args.reroll_blank_frames == 'reroll':
                 while not image.getbbox():
@@ -263,10 +255,8 @@
                 print("Interrupting to save your eyes...")
                 state.interrupted = True
                 state.current_image = image
-=======
             image = blank_frame_reroll(image, args, root, frame_idx)
             if image == None:
->>>>>>> ed51c8a4
                 return
 
         if not using_vid_init:
